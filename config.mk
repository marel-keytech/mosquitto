--- conflicted
+++ resolved
@@ -92,14 +92,8 @@
 
 
 # Also bump lib/mosquitto.h, CMakeLists.txt,
-<<<<<<< HEAD
 # installer/mosquitto.nsi, installer/mosquitto64.nsi
 VERSION=1.4.90
-=======
-# installer/mosquitto.nsi, installer/mosquitto-cygwin.nsi
-VERSION=1.4.9
-TIMESTAMP:=$(shell date "+%F %T%z")
->>>>>>> d813e11c
 
 # Client library SO version. Bump if incompatible API/ABI changes are made.
 SOVERSION=1
