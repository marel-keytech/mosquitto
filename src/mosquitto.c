--- conflicted
+++ resolved
@@ -195,15 +195,7 @@
 	mosq_sock_t *listensock = NULL;
 	int listensock_count = 0;
 	int listensock_index = 0;
-<<<<<<< HEAD
 	struct mosquitto__config config;
-=======
-	struct mqtt3_config config;
-
-	#ifdef WITH_SYS_TREE
-	char buf[1024];
-#endif
->>>>>>> e4e6a679
 	int i, j;
 	FILE *pid;
 	int listener_max;
