--- conflicted
+++ resolved
@@ -359,7 +359,6 @@
 		return MOSQ_ERR_ACL_DENIED;
 	}
 
-<<<<<<< HEAD
 	rc = mosquitto_acl_check_default(db, context, topic, access);
 	if(rc != MOSQ_ERR_PLUGIN_DEFER){
 		return rc;
@@ -373,36 +372,21 @@
 		msg.topic = topic;
 
 		username = mosquitto_client_username(context);
-		/* Check whether the client id or username contains a +, # or / and if
-		 * so deny access.
-		 *
-		 * Do this check for every message regardless, we have to protect the
-		 * plugins against possible pattern based attacks.
-		 */
-		if(username && strpbrk(username, "+#/")){
-			log__printf(NULL, MOSQ_LOG_NOTICE, "ACL denying access to client with dangerous username \"%s\"", username);
-			return MOSQ_ERR_ACL_DENIED;
-		}
-		if(context->id && strpbrk(context->id, "+#/")){
-			log__printf(NULL, MOSQ_LOG_NOTICE, "ACL denying access to client with dangerous client id \"%s\"", context->id);
-			return MOSQ_ERR_ACL_DENIED;
-=======
-		if(db->config->auth_plugin_deny_special_chars == true){
-			/* Check whether the client id or username contains a + or # and if
+		if(db->config->auth_plugins[i].deny_special_chars == true){
+			/* Check whether the client id or username contains a +, # or / and if
 			* so deny access.
 			*
 			* Do this check for every message regardless, we have to protect the
 			* plugins against possible pattern based attacks.
 			*/
 			if(username && strpbrk(username, "+#")){
-				_mosquitto_log_printf(NULL, MOSQ_LOG_NOTICE, "ACL denying access to client with dangerous username \"%s\"", username);
+				log__printf(NULL, MOSQ_LOG_NOTICE, "ACL denying access to client with dangerous username \"%s\"", username);
 				return MOSQ_ERR_ACL_DENIED;
 			}
 			if(context->id && strpbrk(context->id, "+#")){
-				_mosquitto_log_printf(NULL, MOSQ_LOG_NOTICE, "ACL denying access to client with dangerous client id \"%s\"", context->id);
+				log__printf(NULL, MOSQ_LOG_NOTICE, "ACL denying access to client with dangerous client id \"%s\"", context->id);
 				return MOSQ_ERR_ACL_DENIED;
 			}
->>>>>>> 8de5ed44
 		}
 
 		if(db->auth_plugins[i].version == 3){
