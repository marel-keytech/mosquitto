--- conflicted
+++ resolved
@@ -86,13 +86,8 @@
 	rc = persist__read_string_len(db_fptr, &chunk->client_id, chunk->F.id_len);
 	if(rc){
 		return 1;
-<<<<<<< HEAD
 	}else if(chunk->client_id == NULL){
 		return -1;
-	}else{
-		return MOSQ_ERR_SUCCESS;
-=======
->>>>>>> 27745154
 	}
 
 	if(chunk->F.username_len > 0){
