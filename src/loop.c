/*
Copyright (c) 2009-2018 Roger Light <roger@atchoo.org>

All rights reserved. This program and the accompanying materials
are made available under the terms of the Eclipse Public License v1.0
and Eclipse Distribution License v1.0 which accompany this distribution.
 
The Eclipse Public License is available at
   http://www.eclipse.org/legal/epl-v10.html
and the Eclipse Distribution License is available at
  http://www.eclipse.org/org/documents/edl-v10.php.
 
Contributors:
   Roger Light - initial implementation and documentation.
   Tatsuzo Osawa - Add epoll.
*/

#define _GNU_SOURCE

#include <config.h>

#include <assert.h>
#ifndef WIN32
#ifdef WITH_EPOLL
#include <sys/epoll.h>
#define MAX_EVENTS 1000
#endif
#include <poll.h>
#include <unistd.h>
#else
#include <process.h>
#include <winsock2.h>
#include <ws2tcpip.h>
#endif

#include <errno.h>
#include <signal.h>
#include <stdio.h>
#include <string.h>
#ifndef WIN32
#  include <sys/socket.h>
#endif
#include <time.h>

#ifdef WITH_WEBSOCKETS
#  include <libwebsockets.h>
#endif

#include "mosquitto_broker_internal.h"
#include "memory_mosq.h"
#include "packet_mosq.h"
#include "send_mosq.h"
#include "sys_tree.h"
#include "time_mosq.h"
#include "util_mosq.h"

extern bool flag_reload;
#ifdef WITH_PERSISTENCE
extern bool flag_db_backup;
#endif
extern bool flag_tree_print;
extern int run;

#ifdef WITH_EPOLL
static void loop_handle_reads_writes(struct mosquitto_db *db, mosq_sock_t sock, uint32_t events);
#else
static void loop_handle_reads_writes(struct mosquitto_db *db, struct pollfd *pollfds);
#endif

#ifdef WITH_WEBSOCKETS
static void temp__expire_websockets_clients(struct mosquitto_db *db)
{
	struct mosquitto *context, *ctxt_tmp;
	static time_t last_check = 0;
	time_t now = mosquitto_time();
	char *id;

	if(now - last_check > 60){
		HASH_ITER(hh_id, db->contexts_by_id, context, ctxt_tmp){
			if(context->wsi && context->sock != INVALID_SOCKET){
				if(context->keepalive && now - context->last_msg_in > (time_t)(context->keepalive)*3/2){
					if(db->config->connection_messages == true){
						if(context->id){
							id = context->id;
						}else{
							id = "<unknown>";
						}
						log__printf(NULL, MOSQ_LOG_NOTICE, "Client %s has exceeded timeout, disconnecting.", id);
					}
					/* Client has exceeded keepalive*1.5 */
					do_disconnect(db, context);
				}
			}
		}
		last_check = mosquitto_time();
	}
}
#endif

int mosquitto_main_loop(struct mosquitto_db *db, mosq_sock_t *listensock, int listensock_count, int listener_max)
{
#ifdef WITH_SYS_TREE
	time_t start_time = mosquitto_time();
#endif
#ifdef WITH_PERSISTENCE
	time_t last_backup = mosquitto_time();
#endif
	time_t now = 0;
	time_t now_time;
	int time_count;
	int fdcount;
	struct mosquitto *context, *ctxt_tmp;
#ifndef WIN32
	sigset_t sigblock, origsig;
#endif
	int i;
#ifdef WITH_EPOLL
	int j;
	struct epoll_event ev, events[MAX_EVENTS];
#else
	struct pollfd *pollfds = NULL;
	int pollfd_index;
	int pollfd_max;
#endif
#ifdef WITH_BRIDGE
	mosq_sock_t bridge_sock;
	int rc;
#endif
	time_t expiration_check_time = 0;
	char *id;

#ifndef WIN32
	sigemptyset(&sigblock);
	sigaddset(&sigblock, SIGINT);
	sigaddset(&sigblock, SIGTERM);
	sigaddset(&sigblock, SIGUSR1);
	sigaddset(&sigblock, SIGUSR2);
	sigaddset(&sigblock, SIGHUP);
#endif

#ifndef WITH_EPOLL
#ifdef WIN32
	pollfd_max = _getmaxstdio();
#else
	pollfd_max = sysconf(_SC_OPEN_MAX);
#endif

	pollfds = mosquitto__malloc(sizeof(struct pollfd)*pollfd_max);
	if(!pollfds){
		log__printf(NULL, MOSQ_LOG_ERR, "Error: Out of memory.");
		return MOSQ_ERR_NOMEM;
	}
#endif

	if(db->config->persistent_client_expiration > 0){
		expiration_check_time = time(NULL) + 3600;
	}

#ifdef WITH_EPOLL
	db->epollfd = 0;
	if ((db->epollfd = epoll_create(MAX_EVENTS)) == -1) {
		log__printf(NULL, MOSQ_LOG_ERR, "Error in epoll creating: %s", strerror(errno));
		return MOSQ_ERR_UNKNOWN;
	}
	memset(&ev, 0, sizeof(struct epoll_event));
	memset(&events, 0, sizeof(struct epoll_event)*MAX_EVENTS);
	for(i=0; i<listensock_count; i++){
		ev.data.fd = listensock[i];
		ev.events = EPOLLIN;
		if (epoll_ctl(db->epollfd, EPOLL_CTL_ADD, listensock[i], &ev) == -1) {
			log__printf(NULL, MOSQ_LOG_ERR, "Error in epoll initial registering: %s", strerror(errno));
			(void)close(db->epollfd);
			db->epollfd = 0;
			return MOSQ_ERR_UNKNOWN;
		}
	}
#ifdef WITH_BRIDGE
	HASH_ITER(hh_sock, db->contexts_by_sock, context, ctxt_tmp){
		if(context->bridge){
			ev.data.fd = context->sock;
			ev.events = EPOLLIN;
			context->events = EPOLLIN;
			if (epoll_ctl(db->epollfd, EPOLL_CTL_ADD, context->sock, &ev) == -1) {
				log__printf(NULL, MOSQ_LOG_ERR, "Error in epoll initial registering bridge: %s", strerror(errno));
				(void)close(db->epollfd);
				db->epollfd = 0;
				return MOSQ_ERR_UNKNOWN;
			}
		}
	}
#endif
#endif

	while(run){
		context__free_disused(db);
#ifdef WITH_SYS_TREE
		if(db->config->sys_interval > 0){
			sys_tree__update(db, db->config->sys_interval, start_time);
		}
#endif

#ifndef WITH_EPOLL
		memset(pollfds, -1, sizeof(struct pollfd)*pollfd_max);

		pollfd_index = 0;
		for(i=0; i<listensock_count; i++){
			pollfds[pollfd_index].fd = listensock[i];
			pollfds[pollfd_index].events = POLLIN;
			pollfds[pollfd_index].revents = 0;
			pollfd_index++;
		}
#endif

		now_time = time(NULL);

		time_count = 0;
		HASH_ITER(hh_sock, db->contexts_by_sock, context, ctxt_tmp){
			if(time_count > 0){
				time_count--;
			}else{
				time_count = 1000;
				now = mosquitto_time();
			}
			context->pollfd_index = -1;

			if(context->sock != INVALID_SOCKET){
#ifdef WITH_BRIDGE
				if(context->bridge){
					mosquitto__check_keepalive(db, context);
					if(context->bridge->round_robin == false
							&& context->bridge->cur_address != 0
							&& now > context->bridge->primary_retry){

						if(net__try_connect(context, context->bridge->addresses[0].address, context->bridge->addresses[0].port, &bridge_sock, NULL, false) <= 0){
							COMPAT_CLOSE(bridge_sock);
							net__socket_close(db, context);
							context->bridge->cur_address = context->bridge->address_count-1;
						}
					}
				}
#endif

				/* Local bridges never time out in this fashion. */
				if(!(context->keepalive)
						|| context->bridge
						|| now - context->last_msg_in < (time_t)(context->keepalive)*3/2){

					if(db__message_write(db, context) == MOSQ_ERR_SUCCESS){
#ifdef WITH_EPOLL
						if(context->current_out_packet || context->state == mosq_cs_connect_pending || context->ws_want_write){
							if(!(context->events & EPOLLOUT)) {
								ev.data.fd = context->sock;
								ev.events = EPOLLIN | EPOLLOUT;
								if(epoll_ctl(db->epollfd, EPOLL_CTL_ADD, context->sock, &ev) == -1) {
									if((errno != EEXIST)||(epoll_ctl(db->epollfd, EPOLL_CTL_MOD, context->sock, &ev) == -1)) {
											log__printf(NULL, MOSQ_LOG_DEBUG, "Error in epoll re-registering to EPOLLOUT: %s", strerror(errno));
									}
								}
								context->events = EPOLLIN | EPOLLOUT;
							}
							context->ws_want_write = false;
						}
						else{
							if(context->events & EPOLLOUT) {
								ev.data.fd = context->sock;
								ev.events = EPOLLIN;
								if(epoll_ctl(db->epollfd, EPOLL_CTL_ADD, context->sock, &ev) == -1) {
									if((errno != EEXIST)||(epoll_ctl(db->epollfd, EPOLL_CTL_MOD, context->sock, &ev) == -1)) {
											log__printf(NULL, MOSQ_LOG_DEBUG, "Error in epoll re-registering to EPOLLIN: %s", strerror(errno));
									}
								}
								context->events = EPOLLIN;
							}
						}
#else
						pollfds[pollfd_index].fd = context->sock;
						pollfds[pollfd_index].events = POLLIN;
						pollfds[pollfd_index].revents = 0;
						if(context->current_out_packet || context->state == mosq_cs_connect_pending || context->ws_want_write){
							pollfds[pollfd_index].events |= POLLOUT;
							context->ws_want_write = false;
						}
						context->pollfd_index = pollfd_index;
						pollfd_index++;
#endif
					}else{
						do_disconnect(db, context);
					}
				}else{
					if(db->config->connection_messages == true){
						if(context->id){
							id = context->id;
						}else{
							id = "<unknown>";
						}
						log__printf(NULL, MOSQ_LOG_NOTICE, "Client %s has exceeded timeout, disconnecting.", id);
					}
					/* Client has exceeded keepalive*1.5 */
					do_disconnect(db, context);
				}
			}
		}

#ifdef WITH_BRIDGE
		time_count = 0;
		for(i=0; i<db->bridge_count; i++){
			if(!db->bridges[i]) continue;

			context = db->bridges[i];

			if(context->sock == INVALID_SOCKET){
				if(time_count > 0){
					time_count--;
				}else{
					time_count = 1000;
					now = mosquitto_time();
				}
				/* Want to try to restart the bridge connection */
				if(!context->bridge->restart_t){
					context->bridge->restart_t = now+context->bridge->restart_timeout;
					context->bridge->cur_address++;
					if(context->bridge->cur_address == context->bridge->address_count){
						context->bridge->cur_address = 0;
					}
					if(context->bridge->round_robin == false && context->bridge->cur_address != 0){
						context->bridge->primary_retry = now + 5;
					}
				}else{
					if((context->bridge->start_type == bst_lazy && context->bridge->lazy_reconnect)
							|| (context->bridge->start_type == bst_automatic && now > context->bridge->restart_t)){
						context->bridge->restart_t = 0;
#if defined(__GLIBC__) && defined(WITH_ADNS)
						if(context->adns){
							/* Waiting on DNS lookup */
							rc = gai_error(context->adns);
							if(rc == EAI_INPROGRESS){
								/* Just keep on waiting */
							}else if(rc == 0){
								rc = bridge__connect_step2(db, context);
								if(rc == MOSQ_ERR_SUCCESS){
#ifdef WITH_EPOLL
									ev.data.fd = context->sock;
									ev.events = EPOLLIN;
									if(context->current_out_packet){
										ev.events |= EPOLLOUT;
									}
									if(epoll_ctl(db->epollfd, EPOLL_CTL_ADD, context->sock, &ev) == -1) {
										if((errno != EEXIST)||(epoll_ctl(db->epollfd, EPOLL_CTL_MOD, context->sock, &ev) == -1)) {
												log__printf(NULL, MOSQ_LOG_DEBUG, "Error in epoll re-registering bridge: %s", strerror(errno));
										}
									}else{
										context->events = ev.events;
									}
#else
									pollfds[pollfd_index].fd = context->sock;
									pollfds[pollfd_index].events = POLLIN;
									pollfds[pollfd_index].revents = 0;
									if(context->current_out_packet){
										pollfds[pollfd_index].events |= POLLOUT;
									}
									context->pollfd_index = pollfd_index;
									pollfd_index++;
#endif
								}else{
									context->bridge->cur_address++;
									if(context->bridge->cur_address == context->bridge->address_count){
										context->bridge->cur_address = 0;
									}
								}
							}else{
								/* Need to retry */
								if(context->adns->ar_result){
									freeaddrinfo(context->adns->ar_result);
								}
								mosquitto__free(context->adns);
								context->adns = NULL;
							}
						}else{
							rc = bridge__connect_step1(db, context);
							if(rc){
								context->bridge->cur_address++;
								if(context->bridge->cur_address == context->bridge->address_count){
									context->bridge->cur_address = 0;
								}
							}
						}
#else
						{
							rc = bridge__connect(db, context);
							if(rc == MOSQ_ERR_SUCCESS){
#ifdef WITH_EPOLL
								ev.data.fd = context->sock;
								ev.events = EPOLLIN;
								if(context->current_out_packet){
									ev.events |= EPOLLOUT;
								}
								if(epoll_ctl(db->epollfd, EPOLL_CTL_ADD, context->sock, &ev) == -1) {
									if((errno != EEXIST)||(epoll_ctl(db->epollfd, EPOLL_CTL_MOD, context->sock, &ev) == -1)) {
											log__printf(NULL, MOSQ_LOG_DEBUG, "Error in epoll re-registering bridge: %s", strerror(errno));
									}
								}else{
									context->events = ev.events;
								}
#else
								pollfds[pollfd_index].fd = context->sock;
								pollfds[pollfd_index].events = POLLIN;
								pollfds[pollfd_index].revents = 0;
								if(context->current_out_packet){
									pollfds[pollfd_index].events |= POLLOUT;
								}
								context->pollfd_index = pollfd_index;
								pollfd_index++;
#endif
							}else{
								context->bridge->cur_address++;
								if(context->bridge->cur_address == context->bridge->address_count){
									context->bridge->cur_address = 0;
								}
							}
						}
#endif
					}
				}
			}
		}
#endif
		now_time = time(NULL);
		if(db->config->persistent_client_expiration > 0 && now_time > expiration_check_time){
			HASH_ITER(hh_id, db->contexts_by_id, context, ctxt_tmp){
				if(context->sock == INVALID_SOCKET && context->clean_session == 0){
					/* This is a persistent client, check to see if the
					 * last time it connected was longer than
					 * persistent_client_expiration seconds ago. If so,
					 * expire it and clean up.
					 */
					if(now_time > context->disconnect_t+db->config->persistent_client_expiration){
						if(context->id){
							id = context->id;
						}else{
							id = "<unknown>";
						}
						log__printf(NULL, MOSQ_LOG_NOTICE, "Expiring persistent client %s due to timeout.", id);
						G_CLIENTS_EXPIRED_INC();
						context->clean_session = true;
						context->state = mosq_cs_expiring;
						do_disconnect(db, context);
					}
				}
			}
			expiration_check_time = time(NULL) + 3600;
		}

#ifndef WIN32
		sigprocmask(SIG_SETMASK, &sigblock, &origsig);
#ifdef WITH_EPOLL
		fdcount = epoll_wait(db->epollfd, events, MAX_EVENTS, 100);
#else
		fdcount = poll(pollfds, pollfd_index, 100);
#endif
		sigprocmask(SIG_SETMASK, &origsig, NULL);
#else
		fdcount = WSAPoll(pollfds, pollfd_index, 100);
#endif
#ifdef WITH_EPOLL
		switch(fdcount){
		case -1:
			if(errno != EINTR){
				log__printf(NULL, MOSQ_LOG_ERR, "Error in epoll waiting: %s.", strerror(errno));
			}
			break;
		case 0:
			break;
		default:
			for(i=0; i<fdcount; i++){
				for(j=0; j<listensock_count; j++){
					if (events[i].data.fd == listensock[j]) {
						if (events[i].events & (EPOLLIN | EPOLLPRI)){
							while((ev.data.fd = net__socket_accept(db, listensock[j])) != -1){
								ev.events = EPOLLIN;
								if (epoll_ctl(db->epollfd, EPOLL_CTL_ADD, ev.data.fd, &ev) == -1) {
									log__printf(NULL, MOSQ_LOG_ERR, "Error in epoll accepting: %s", strerror(errno));
								}
								context = NULL;
								HASH_FIND(hh_sock, db->contexts_by_sock, &(ev.data.fd), sizeof(mosq_sock_t), context);
								if(!context) {
									log__printf(NULL, MOSQ_LOG_ERR, "Error in epoll accepting: no context");
								}
								context->events = EPOLLIN;
							}
						}
						break;
					}
				}
				if (j == listensock_count) {
					loop_handle_reads_writes(db, events[i].data.fd, events[i].events);
				}
			}
		}
#else
		if(fdcount == -1){
			log__printf(NULL, MOSQ_LOG_ERR, "Error in poll: %s.", strerror(errno));
		}else{
			loop_handle_reads_writes(db, pollfds);

			for(i=0; i<listensock_count; i++){
				if(pollfds[i].revents & (POLLIN | POLLPRI)){
					while(net__socket_accept(db, listensock[i]) != -1){
					}
				}
			}
		}
#endif
#ifdef WITH_PERSISTENCE
		if(db->config->persistence && db->config->autosave_interval){
			if(db->config->autosave_on_changes){
				if(db->persistence_changes >= db->config->autosave_interval){
					persist__backup(db, false);
					db->persistence_changes = 0;
				}
			}else{
				if(last_backup + db->config->autosave_interval < mosquitto_time()){
					persist__backup(db, false);
					last_backup = mosquitto_time();
				}
			}
		}
#endif

#ifdef WITH_PERSISTENCE
		if(flag_db_backup){
			persist__backup(db, false);
			flag_db_backup = false;
		}
#endif
		if(flag_reload){
<<<<<<< HEAD
			_mosquitto_log_printf(NULL, MOSQ_LOG_INFO, "Reloading config.");
			mqtt3_config_read(db, db->config, true);
=======
			log__printf(NULL, MOSQ_LOG_INFO, "Reloading config.");
			config__read(db->config, true);
>>>>>>> 84520296
			mosquitto_security_cleanup(db, true);
			mosquitto_security_init(db, true);
			mosquitto_security_apply(db);
			log__close(db->config);
			log__init(db->config);
			flag_reload = false;
		}
		if(flag_tree_print){
			sub__tree_print(db->subs, 0);
			flag_tree_print = false;
		}
#ifdef WITH_WEBSOCKETS
		for(i=0; i<db->config->listener_count; i++){
			/* Extremely hacky, should be using the lws provided external poll
			 * interface, but their interface has changed recently and ours
			 * will soon, so for now websockets clients are second class
			 * citizens. */
			if(db->config->listeners[i].ws_context){
				libwebsocket_service(db->config->listeners[i].ws_context, 0);
			}
		}
		if(db->config->have_websockets_listener){
			temp__expire_websockets_clients(db);
		}
#endif
	}

#ifdef WITH_EPOLL
	(void) close(db->epollfd);
	db->epollfd = 0;
#else
	mosquitto__free(pollfds);
#endif
	return MOSQ_ERR_SUCCESS;
}

void do_disconnect(struct mosquitto_db *db, struct mosquitto *context)
{
	char *id;
#ifdef WITH_EPOLL
	struct epoll_event ev;
#endif

	if(context->state == mosq_cs_disconnected){
		return;
	}
#ifdef WITH_WEBSOCKETS
	if(context->wsi){
		if(context->state != mosq_cs_disconnecting){
			context->state = mosq_cs_disconnect_ws;
		}
		if(context->wsi){
			libwebsocket_callback_on_writable(context->ws_context, context->wsi);
		}
		if(context->sock != INVALID_SOCKET){
			HASH_DELETE(hh_sock, db->contexts_by_sock, context);
#ifdef WITH_EPOLL
			if (epoll_ctl(db->epollfd, EPOLL_CTL_DEL, context->sock, &ev) == -1) {
				log__printf(NULL, MOSQ_LOG_DEBUG, "Error in epoll disconnecting websockets: %s", strerror(errno));
			}
#endif		
			context->sock = INVALID_SOCKET;
			context->pollfd_index = -1;
		}
	}else
#endif
	{
		if(db->config->connection_messages == true){
			if(context->id){
				id = context->id;
			}else{
				id = "<unknown>";
			}
			if(context->state != mosq_cs_disconnecting){
				log__printf(NULL, MOSQ_LOG_NOTICE, "Socket error on client %s, disconnecting.", id);
			}else{
				log__printf(NULL, MOSQ_LOG_NOTICE, "Client %s disconnected.", id);
			}
		}
#ifdef WITH_EPOLL
		if (context->sock != INVALID_SOCKET && epoll_ctl(db->epollfd, EPOLL_CTL_DEL, context->sock, &ev) == -1) {
			log__printf(NULL, MOSQ_LOG_DEBUG, "Error in epoll disconnecting: %s", strerror(errno));
		}
#endif		
		context__disconnect(db, context);
#ifdef WITH_BRIDGE
		if(context->clean_session && !context->bridge){
#else
		if(context->clean_session){
#endif
			context__add_to_disused(db, context);
			if(context->id){
				HASH_DELETE(hh_id, db->contexts_by_id, context);
				mosquitto__free(context->id);
				context->id = NULL;
			}
		}
		context->state = mosq_cs_disconnected;
	}
}


#ifdef WITH_EPOLL
static void loop_handle_reads_writes(struct mosquitto_db *db, mosq_sock_t sock, uint32_t events)
#else
static void loop_handle_reads_writes(struct mosquitto_db *db, struct pollfd *pollfds)
#endif
{
	struct mosquitto *context;
#ifndef WITH_EPOLL
	struct mosquitto *ctxt_tmp;
#endif
	int err;
	socklen_t len;

#ifdef WITH_EPOLL
	int i;
	context = NULL;
	HASH_FIND(hh_sock, db->contexts_by_sock, &sock, sizeof(mosq_sock_t), context);
	if(!context) {
		return;
	}
	for (i=0;i<1;i++) {
#else
	HASH_ITER(hh_sock, db->contexts_by_sock, context, ctxt_tmp){
		if(context->pollfd_index < 0){
			continue;
		}

		assert(pollfds[context->pollfd_index].fd == context->sock);
#endif

#ifdef WITH_WEBSOCKETS
		if(context->wsi){
			struct lws_pollfd wspoll;
#ifdef WITH_EPOLL
			wspoll.fd = context->sock;
			wspoll.events = context->events;
			wspoll.revents = events;
#else
			wspoll.fd = pollfds[context->pollfd_index].fd;
			wspoll.events = pollfds[context->pollfd_index].events;
			wspoll.revents = pollfds[context->pollfd_index].revents;
#endif
			lws_service_fd(lws_get_context(context->wsi), &wspoll);
			continue;
		}
#endif

#ifdef WITH_TLS
#ifdef WITH_EPOLL
		if(events & EPOLLOUT ||
#else
		if(pollfds[context->pollfd_index].revents & POLLOUT ||
#endif
				context->want_write ||
				(context->ssl && context->state == mosq_cs_new)){
#else
#ifdef WITH_EPOLL
		if(events & EPOLLOUT){
#else			
		if(pollfds[context->pollfd_index].revents & POLLOUT){
#endif
#endif
			if(context->state == mosq_cs_connect_pending){
				len = sizeof(int);
				if(!getsockopt(context->sock, SOL_SOCKET, SO_ERROR, (char *)&err, &len)){
					if(err == 0){
						context->state = mosq_cs_new;
					}
				}else{
					do_disconnect(db, context);
					continue;
				}
			}
			if(packet__write(context)){
				do_disconnect(db, context);
				continue;
			}
		}
	}

#ifdef WITH_EPOLL
	context = NULL;
	HASH_FIND(hh_sock, db->contexts_by_sock, &sock, sizeof(mosq_sock_t), context);
	if(!context) {
		return;
	}
	for (i=0;i<1;i++) {
#else
	HASH_ITER(hh_sock, db->contexts_by_sock, context, ctxt_tmp){
		if(context->pollfd_index < 0){
			continue;
		}
#endif
#ifdef WITH_WEBSOCKETS
		if(context->wsi){
			// Websocket are already handled above
			continue;
		}
#endif

#ifdef WITH_TLS
#ifdef WITH_EPOLL
		if(events & EPOLLIN ||
#else
		if(pollfds[context->pollfd_index].revents & POLLIN ||
#endif
				(context->ssl && context->state == mosq_cs_new)){
#else
#ifdef WITH_EPOLL
		if(events & EPOLLIN){
#else
		if(pollfds[context->pollfd_index].revents & POLLIN){
#endif
#endif
			do{
				if(packet__read(db, context)){
					do_disconnect(db, context);
					continue;
				}
			}while(SSL_DATA_PENDING(context));
		}
#ifdef WITH_EPOLL
		if(events & (EPOLLERR | EPOLLHUP)){
#else
		if(context->pollfd_index >= 0 && pollfds[context->pollfd_index].revents & (POLLERR | POLLNVAL | POLLHUP)){
#endif
			do_disconnect(db, context);
			continue;
		}
	}
}


<|MERGE_RESOLUTION|>--- conflicted
+++ resolved
@@ -533,13 +533,8 @@
 		}
 #endif
 		if(flag_reload){
-<<<<<<< HEAD
-			_mosquitto_log_printf(NULL, MOSQ_LOG_INFO, "Reloading config.");
-			mqtt3_config_read(db, db->config, true);
-=======
 			log__printf(NULL, MOSQ_LOG_INFO, "Reloading config.");
-			config__read(db->config, true);
->>>>>>> 84520296
+			config__read(db, db->config, true);
 			mosquitto_security_cleanup(db, true);
 			mosquitto_security_init(db, true);
 			mosquitto_security_apply(db);
