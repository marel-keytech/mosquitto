/*
Copyright (c) 2010-2021 Roger Light <roger@atchoo.org>

All rights reserved. This program and the accompanying materials
are made available under the terms of the Eclipse Public License 2.0
and Eclipse Distribution License v1.0 which accompany this distribution.

The Eclipse Public License is available at
   https://www.eclipse.org/legal/epl-2.0/
and the Eclipse Distribution License is available at
  http://www.eclipse.org/org/documents/edl-v10.php.

SPDX-License-Identifier: EPL-2.0 OR BSD-3-Clause

Contributors:
   Roger Light - initial implementation and documentation.
*/

/* A note on matching topic subscriptions.
 *
 * Topics can be up to 32767 characters in length. The / character is used as a
 * hierarchy delimiter. Messages are published to a particular topic.
 * Clients may subscribe to particular topics directly, but may also use
 * wildcards in subscriptions.  The + and # characters are used as wildcards.
 * The # wildcard can be used at the end of a subscription only, and is a
 * wildcard for the level of hierarchy at which it is placed and all subsequent
 * levels.
 * The + wildcard may be used at any point within the subscription and is a
 * wildcard for only the level of hierarchy at which it is placed.
 * Neither wildcard may be used as part of a substring.
 * Valid:
 * 	a/b/+
 * 	a/+/c
 * 	a/#
 * 	a/b/#
 * 	#
 * 	+/b/c
 * 	+/+/+
 * Invalid:
 *	a/#/c
 *	a+/b/c
 * Valid but non-matching:
 *	a/b
 *	a/+
 *	+/b
 *	b/c/a
 *	a/b/d
 */

#include "config.h"

#include <assert.h>
#include <stdio.h>
#include <string.h>

#include "mosquitto_broker_internal.h"
#include "memory_mosq.h"
#include "mqtt_protocol.h"
#include "util_mosq.h"

#include "utlist.h"

static int subs__send(struct mosquitto__subleaf *leaf, const char *topic, uint8_t qos, int retain, struct mosquitto_base_msg *stored)
{
	bool client_retain;
	uint16_t mid;
	uint8_t client_qos, msg_qos;
	int rc2;

	/* Check for ACL topic access. */
	rc2 = mosquitto_acl_check(leaf->context, topic, stored->payloadlen, stored->payload, stored->qos, stored->retain, MOSQ_ACL_READ);
	if(rc2 == MOSQ_ERR_ACL_DENIED){
		return MOSQ_ERR_SUCCESS;
	}else if(rc2 == MOSQ_ERR_SUCCESS){
		client_qos = leaf->qos;

		if(db.config->upgrade_outgoing_qos){
			msg_qos = client_qos;
		}else{
			if(qos > client_qos){
				msg_qos = client_qos;
			}else{
				msg_qos = qos;
			}
		}
		if(msg_qos){
			mid = mosquitto__mid_generate(leaf->context);
		}else{
			mid = 0;
		}
		if(leaf->retain_as_published){
			client_retain = retain;
		}else{
			client_retain = false;
		}
		if(db__message_insert_outgoing(leaf->context, 0, mid, msg_qos, client_retain, stored, leaf->identifier, true, true) == 1){
			return 1;
		}
	}else{
		return 1; /* Application error */
	}
	return 0;
}


static int subs__shared_process(struct mosquitto__subhier *hier, const char *topic, uint8_t qos, int retain, struct mosquitto_base_msg *stored)
{
	int rc = 0, rc2;
	struct mosquitto__subshared *shared, *shared_tmp;
	struct mosquitto__subleaf *leaf;

	HASH_ITER(hh, hier->shared, shared, shared_tmp){
		leaf = shared->subs;
		rc2 = subs__send(leaf, topic, qos, retain, stored);
		/* Remove current from the top, add back to the bottom */
		DL_DELETE(shared->subs, leaf);
		DL_APPEND(shared->subs, leaf);

		if(rc2) rc = 1;
	}

	return rc;
}

static int subs__process(struct mosquitto__subhier *hier, const char *source_id, const char *topic, uint8_t qos, int retain, struct mosquitto_base_msg *stored)
{
	int rc = 0;
	int rc2;
	struct mosquitto__subleaf *leaf;

	rc = subs__shared_process(hier, topic, qos, retain, stored);

	leaf = hier->subs;
	while(source_id && leaf){
		if(!leaf->context->id || (leaf->no_local && !strcmp(leaf->context->id, source_id))){
			leaf = leaf->next;
			continue;
		}
		rc2 = subs__send(leaf, topic, qos, retain, stored);
		if(rc2){
			rc = 1;
		}
		leaf = leaf->next;
	}
	if(hier->subs || hier->shared){
		return rc;
	}else{
		return MOSQ_ERR_NO_SUBSCRIBERS;
	}
}


static int sub__add_leaf(struct mosquitto *context, const char *topic_filter, uint8_t qos, uint32_t identifier, int options, struct mosquitto__subleaf **head, struct mosquitto__subleaf **newleaf)
{
	struct mosquitto__subleaf *leaf;

	*newleaf = NULL;
	leaf = *head;

	while(leaf){
		if(leaf->context && leaf->context->id && !strcmp(leaf->context->id, context->id)){
			/* Client making a second subscription to same topic. Only
			 * need to update QoS. Return MOSQ_ERR_SUB_EXISTS to
			 * indicate this to the calling function. */
			leaf->qos = qos;
			leaf->identifier = identifier;
			leaf->no_local = ((options & MQTT_SUB_OPT_NO_LOCAL) != 0);
			leaf->retain_as_published = ((options & MQTT_SUB_OPT_RETAIN_AS_PUBLISHED) != 0);
			return MOSQ_ERR_SUB_EXISTS;
		}
		leaf = leaf->next;
	}
	leaf = mosquitto__calloc(1, sizeof(struct mosquitto__subleaf) + strlen(topic_filter) + 1);
	if(!leaf) return MOSQ_ERR_NOMEM;
	leaf->context = context;
	leaf->qos = qos;
	leaf->identifier = identifier;
	leaf->no_local = ((options & MQTT_SUB_OPT_NO_LOCAL) != 0);
	leaf->retain_as_published = ((options & MQTT_SUB_OPT_RETAIN_AS_PUBLISHED) != 0);
	strcpy(leaf->topic_filter, topic_filter);

	DL_APPEND(*head, leaf);
	*newleaf = leaf;

	return MOSQ_ERR_SUCCESS;
}


static void sub__remove_shared_leaf(struct mosquitto__subhier *subhier, struct mosquitto__subshared *shared, struct mosquitto__subleaf *leaf)
{
	DL_DELETE(shared->subs, leaf);
	if(shared->subs == NULL){
		HASH_DELETE(hh, subhier->shared, shared);
		mosquitto__FREE(shared);
	}
}


static int sub__add_shared(struct mosquitto *context, const char *sub, uint8_t qos, uint32_t identifier, int options, struct mosquitto__subhier *subhier, const char *sharename)
{
	struct mosquitto__subleaf *newleaf;
	struct mosquitto__subshared *shared = NULL;
	struct mosquitto__subleaf **subs;
	int i;
	size_t slen;
	int rc;

	slen = strlen(sharename);

	HASH_FIND(hh, subhier->shared, sharename, slen, shared);
	if(shared == NULL){
		shared = mosquitto__calloc(1, sizeof(struct mosquitto__subshared) + slen + 1);
		if(!shared){
			return MOSQ_ERR_NOMEM;
		}
		strncpy(shared->name, sharename, slen+1);

		HASH_ADD(hh, subhier->shared, name, slen, shared);
	}

	rc = sub__add_leaf(context, sub, qos, identifier, options, &shared->subs, &newleaf);
	if(rc > 0){
		if(shared->subs == NULL){
			HASH_DELETE(hh, subhier->shared, shared);
			mosquitto__FREE(shared);
		}
		return rc;
	}

	if(rc != MOSQ_ERR_SUB_EXISTS){
		newleaf->hier = subhier;
		newleaf->shared = shared;

		bool assigned = false;
		for(i=0; i<context->subs_capacity; i++){
			if(!context->subs[i]){
<<<<<<< HEAD
				context->subs[i] = newleaf;
=======
				context->subs[i] = csub;
				context->subs_count++;
>>>>>>> 32588f45
				assigned = true;
				break;
			}
		}
		if(assigned == false){
<<<<<<< HEAD
			subs = mosquitto__realloc(context->subs, sizeof(struct mosquitto__subleaf *)*(size_t)(context->sub_count + 1));
=======
			subs = mosquitto__realloc(context->subs, sizeof(struct mosquitto__client_sub *)*(size_t)(context->subs_capacity + 1));
>>>>>>> 32588f45
			if(!subs){
				sub__remove_shared_leaf(subhier, shared, newleaf);
				mosquitto__FREE(newleaf);
				return MOSQ_ERR_NOMEM;
			}
			context->subs = subs;
<<<<<<< HEAD
			context->sub_count++;
			context->subs[context->sub_count-1] = newleaf;
=======
			context->subs_capacity++;
			context->subs_count++;
			context->subs[context->subs_capacity-1] = csub;
>>>>>>> 32588f45
		}
#ifdef WITH_SYS_TREE
		db.shared_subscription_count++;
#endif
	}

	if(context->protocol == mosq_p_mqtt31 || context->protocol == mosq_p_mqtt5){
		return rc;
	}else{
		/* mqttv311/mqttv5 requires retained messages are resent on
		 * resubscribe. */
		return MOSQ_ERR_SUCCESS;
	}
}


static int sub__add_normal(struct mosquitto *context, const char *sub, uint8_t qos, uint32_t identifier, int options, struct mosquitto__subhier *subhier)
{
	struct mosquitto__subleaf *newleaf = NULL;
	struct mosquitto__subleaf **subs;
	int i;
	int rc;

	rc = sub__add_leaf(context, sub, qos, identifier, options, &subhier->subs, &newleaf);
	if(rc > 0){
		return rc;
	}

	if(rc != MOSQ_ERR_SUB_EXISTS){
		newleaf->hier = subhier;
		newleaf->shared = NULL;

		bool assigned = false;
		for(i=0; i<context->subs_capacity; i++){
			if(!context->subs[i]){
<<<<<<< HEAD
				context->subs[i] = newleaf;
=======
				context->subs[i] = csub;
				context->subs_count++;
>>>>>>> 32588f45
				assigned = true;
				break;
			}
		}
		if(assigned == false){
<<<<<<< HEAD
			subs = mosquitto__realloc(context->subs, sizeof(struct mosquitto__subleaf *)*(size_t)(context->sub_count + 1));
=======
			subs = mosquitto__realloc(context->subs, sizeof(struct mosquitto__client_sub *)*(size_t)(context->subs_capacity + 1));
>>>>>>> 32588f45
			if(!subs){
				DL_DELETE(subhier->subs, newleaf);
				mosquitto__FREE(newleaf);
				return MOSQ_ERR_NOMEM;
			}
			context->subs = subs;
<<<<<<< HEAD
			context->sub_count++;
			context->subs[context->sub_count-1] = newleaf;
=======
			context->subs_capacity++;
			context->subs_count++;
			context->subs[context->subs_capacity-1] = csub;
>>>>>>> 32588f45
		}
#ifdef WITH_SYS_TREE
		db.subscription_count++;
#endif
	}

	if(context->protocol == mosq_p_mqtt31 || context->protocol == mosq_p_mqtt5){
		return rc;
	}else{
		/* mqttv311/mqttv5 requires retained messages are resent on
		 * resubscribe. */
		return MOSQ_ERR_SUCCESS;
	}
}


static int sub__add_context(struct mosquitto *context, const char *topic_filter, uint8_t qos, uint32_t identifier, int options, struct mosquitto__subhier *subhier, char *const *const topics, const char *sharename)
{
	struct mosquitto__subhier *branch;
	int topic_index = 0;
	size_t topiclen;

	/* Find leaf node */
	while(topics && topics[topic_index] != NULL){
		topiclen = strlen(topics[topic_index]);
		if(topiclen > UINT16_MAX){
			return MOSQ_ERR_INVAL;
		}
		HASH_FIND(hh, subhier->children, topics[topic_index], topiclen, branch);
		if(!branch){
			/* Not found */
			branch = sub__add_hier_entry(subhier, &subhier->children, topics[topic_index], (uint16_t)topiclen);
			if(!branch) return MOSQ_ERR_NOMEM;
		}
		subhier = branch;
		topic_index++;
	}

	/* Add add our context */
	if(context && context->id){
		if(sharename){
			return sub__add_shared(context, topic_filter, qos, identifier, options, subhier, sharename);
		}else{
			return sub__add_normal(context, topic_filter, qos, identifier, options, subhier);
		}
	}else{
		return MOSQ_ERR_SUCCESS;
	}
}


static int sub__remove_normal(struct mosquitto *context, struct mosquitto__subhier *subhier, uint8_t *reason)
{
	struct mosquitto__subleaf *leaf;
	int i;

	leaf = subhier->subs;
	while(leaf){
		if(leaf->context==context){
#ifdef WITH_SYS_TREE
			db.subscription_count--;
#endif
			DL_DELETE(subhier->subs, leaf);

			/* Remove the reference to the sub that the client is keeping.
			 * It would be nice to be able to use the reference directly,
			 * but that would involve keeping a copy of the topic string in
			 * each subleaf. Might be worth considering though. */
<<<<<<< HEAD
			for(i=0; i<context->sub_count; i++){
				if(context->subs[i] == leaf){
=======
			for(i=0; i<context->subs_capacity; i++){
				if(context->subs[i] && context->subs[i]->hier == subhier){
					context->subs_count--;
>>>>>>> 32588f45
					mosquitto__FREE(context->subs[i]);
					break;
				}
			}
			*reason = 0;
			return MOSQ_ERR_SUCCESS;
		}
		leaf = leaf->next;
	}
	return MOSQ_ERR_NO_SUBSCRIBERS;
}


static int sub__remove_shared(struct mosquitto *context, struct mosquitto__subhier *subhier, uint8_t *reason, const char *sharename)
{
	struct mosquitto__subshared *shared;
	struct mosquitto__subleaf *leaf;
	int i;

	HASH_FIND(hh, subhier->shared, sharename, strlen(sharename), shared);
	if(shared){
		leaf = shared->subs;
		while(leaf){
			if(leaf->context==context){
#ifdef WITH_SYS_TREE
				db.shared_subscription_count--;
#endif
				DL_DELETE(shared->subs, leaf);

				/* Remove the reference to the sub that the client is keeping.
				* It would be nice to be able to use the reference directly,
				* but that would involve keeping a copy of the topic string in
				* each subleaf. Might be worth considering though. */
<<<<<<< HEAD
				for(i=0; i<context->sub_count; i++){
					if(context->subs[i] == leaf){
=======
				for(i=0; i<context->subs_capacity; i++){
					if(context->subs[i]
							&& context->subs[i]->hier == subhier
							&& context->subs[i]->shared == shared){
						context->subs_count--;
>>>>>>> 32588f45
						mosquitto__FREE(context->subs[i]);
						break;
					}
				}

				if(shared->subs == NULL){
					HASH_DELETE(hh, subhier->shared, shared);
					mosquitto__FREE(shared);
				}

				*reason = 0;
				return MOSQ_ERR_SUCCESS;
			}
			leaf = leaf->next;
		}
		return MOSQ_ERR_NO_SUBSCRIBERS;
	}else{
		return MOSQ_ERR_NO_SUBSCRIBERS;
	}
}


static int sub__remove_recurse(struct mosquitto *context, struct mosquitto__subhier *subhier, char **topics, uint8_t *reason, const char *sharename)
{
	struct mosquitto__subhier *branch;

	if(topics == NULL || topics[0] == NULL){
		if(sharename){
			return sub__remove_shared(context, subhier, reason, sharename);
		}else{
			return sub__remove_normal(context, subhier, reason);
		}
	}

	HASH_FIND(hh, subhier->children, topics[0], strlen(topics[0]), branch);
	if(branch){
		sub__remove_recurse(context, branch, &(topics[1]), reason, sharename);
		if(!branch->children && !branch->subs && !branch->shared){
			HASH_DELETE(hh, subhier->children, branch);
			mosquitto__FREE(branch);
		}
	}
	return MOSQ_ERR_SUCCESS;
}


static int sub__search(struct mosquitto__subhier *subhier, char **split_topics, const char *source_id, const char *topic, uint8_t qos, int retain, struct mosquitto_base_msg *stored)
{
	/* FIXME - need to take into account source_id if the client is a bridge */
	struct mosquitto__subhier *branch;
	int rc;
	bool have_subscribers = false;

	if(split_topics && split_topics[0]){
		/* Check for literal match */
		HASH_FIND(hh, subhier->children, split_topics[0], strlen(split_topics[0]), branch);

		if(branch){
			rc = sub__search(branch, &(split_topics[1]), source_id, topic, qos, retain, stored);
			if(rc == MOSQ_ERR_SUCCESS){
				have_subscribers = true;
			}else if(rc != MOSQ_ERR_NO_SUBSCRIBERS){
				return rc;
			}
			if(split_topics[1] == NULL){ /* End of list */
				rc = subs__process(branch, source_id, topic, qos, retain, stored);
				if(rc == MOSQ_ERR_SUCCESS){
					have_subscribers = true;
				}else if(rc != MOSQ_ERR_NO_SUBSCRIBERS){
					return rc;
				}
			}
		}

		/* Check for + match */
		HASH_FIND(hh, subhier->children, "+", 1, branch);

		if(branch){
			rc = sub__search(branch, &(split_topics[1]), source_id, topic, qos, retain, stored);
			if(rc == MOSQ_ERR_SUCCESS){
				have_subscribers = true;
			}else if(rc != MOSQ_ERR_NO_SUBSCRIBERS){
				return rc;
			}
			if(split_topics[1] == NULL){ /* End of list */
				rc = subs__process(branch, source_id, topic, qos, retain, stored);
				if(rc == MOSQ_ERR_SUCCESS){
					have_subscribers = true;
				}else if(rc != MOSQ_ERR_NO_SUBSCRIBERS){
					return rc;
				}
			}
		}
	}

	/* Check for # match */
	HASH_FIND(hh, subhier->children, "#", 1, branch);
	if(branch && !branch->children){
		/* The topic matches due to a # wildcard - process the
		 * subscriptions but *don't* return. Although this branch has ended
		 * there may still be other subscriptions to deal with.
		 */
		rc = subs__process(branch, source_id, topic, qos, retain, stored);
		if(rc == MOSQ_ERR_SUCCESS){
			have_subscribers = true;
		}else if(rc != MOSQ_ERR_NO_SUBSCRIBERS){
			return rc;
		}
	}

	if(have_subscribers){
		return MOSQ_ERR_SUCCESS;
	}else{
		return MOSQ_ERR_NO_SUBSCRIBERS;
	}
}


struct mosquitto__subhier *sub__add_hier_entry(struct mosquitto__subhier *parent, struct mosquitto__subhier **sibling, const char *topic, uint16_t len)
{
	struct mosquitto__subhier *child;

	assert(sibling);

	child = mosquitto__calloc(1, sizeof(struct mosquitto__subhier) + len + 1);
	if(!child){
		log__printf(NULL, MOSQ_LOG_ERR, "Error: Out of memory.");
		return NULL;
	}
	child->parent = parent;
	child->topic_len = len;
	strncpy(child->topic, topic, len);

	HASH_ADD(hh, *sibling, topic, child->topic_len, child);

	return child;
}


int sub__add(struct mosquitto *context, const char *sub, uint8_t qos, uint32_t identifier, int options)
{
	int rc = 0;
	struct mosquitto__subhier *subhier;
	const char *sharename = NULL;
	char *local_sub;
	char **topics;
	size_t topiclen;

	assert(sub);

	rc = sub__topic_tokenise(sub, &local_sub, &topics, &sharename);
	if(rc) return rc;

	topiclen = strlen(topics[0]);
	if(topiclen > UINT16_MAX){
		mosquitto__FREE(local_sub);
		mosquitto__FREE(topics);
		return MOSQ_ERR_INVAL;
	}
	HASH_FIND(hh, db.subs, topics[0], topiclen, subhier);
	if(!subhier){
		subhier = sub__add_hier_entry(NULL, &db.subs, topics[0], (uint16_t)topiclen);
		if(!subhier){
			mosquitto__FREE(local_sub);
			mosquitto__FREE(topics);
			log__printf(NULL, MOSQ_LOG_ERR, "Error: Out of memory.");
			return MOSQ_ERR_NOMEM;
		}

	}
	rc = sub__add_context(context, sub, qos, identifier, options, subhier, topics, sharename);

	mosquitto__FREE(local_sub);
	mosquitto__FREE(topics);

	return rc;
}

int sub__remove(struct mosquitto *context, const char *sub, uint8_t *reason)
{
	int rc = 0;
	struct mosquitto__subhier *subhier;
	const char *sharename = NULL;
	char *local_sub = NULL;
	char **topics = NULL;

	assert(sub);

	rc = sub__topic_tokenise(sub, &local_sub, &topics, &sharename);
	if(rc) return rc;

	HASH_FIND(hh, db.subs, topics[0], strlen(topics[0]), subhier);
	if(subhier){
		*reason = MQTT_RC_NO_SUBSCRIPTION_EXISTED;
		rc = sub__remove_recurse(context, subhier, topics, reason, sharename);
	}

	mosquitto__FREE(local_sub);
	mosquitto__FREE(topics);

	return rc;
}

int sub__messages_queue(const char *source_id, const char *topic, uint8_t qos, int retain, struct mosquitto_base_msg **stored)
{
	int rc = MOSQ_ERR_SUCCESS, rc2;
	struct mosquitto__subhier *subhier;
	char **split_topics = NULL;
	char *local_topic = NULL;

	assert(topic);

	if(sub__topic_tokenise(topic, &local_topic, &split_topics, NULL)) return 1;

	/* Protect this message until we have sent it to all
	clients - this is required because websockets client calls
	db__message_write(), which could remove the message if ref_count==0.
	*/
	db__msg_store_ref_inc(*stored);

	HASH_FIND(hh, db.subs, split_topics[0], strlen(split_topics[0]), subhier);
	if(subhier){
		rc = sub__search(subhier, split_topics, source_id, topic, qos, retain, *stored);
	}

	if(retain){
		rc2 = retain__store(topic, *stored, split_topics, true);
		if(rc2) rc = rc2;
	}

	mosquitto__FREE(split_topics);
	mosquitto__FREE(local_topic);
	/* Remove our reference and free if needed. */
	db__msg_store_ref_dec(stored);

	return rc;
}


/* Remove a subhier element, and return its parent if that needs freeing as well. */
static struct mosquitto__subhier *tmp_remove_subs(struct mosquitto__subhier *sub)
{
	struct mosquitto__subhier *parent;

	if(!sub || !sub->parent){
		return NULL;
	}

	if(sub->children || sub->subs){
		return NULL;
	}

	parent = sub->parent;
	HASH_DELETE(hh, parent->children, sub);
	mosquitto__FREE(sub);

	if(parent->subs == NULL
			&& parent->children == NULL
			&& parent->shared == NULL
			&& parent->parent){

		return parent;
	}else{
		return NULL;
	}
}


/* Remove all subscriptions for a client.
 */
int sub__clean_session(struct mosquitto *context)
{
	int i;
	struct mosquitto__subleaf *leaf;
	struct mosquitto__subhier *hier;

<<<<<<< HEAD
	for(i=0; i<context->sub_count; i++){
		if(context->subs[i] == NULL || context->subs[i]->hier == NULL){
=======
	for(i=0; i<context->subs_capacity; i++){
		if(context->subs[i] == NULL){
>>>>>>> 32588f45
			continue;
		}

		hier = context->subs[i]->hier;

		plugin_persist__handle_subscription_delete(context, context->subs[i]->topic_filter);
		if(context->subs[i]->shared){
			leaf = context->subs[i]->shared->subs;
			while(leaf){
				if(leaf->context==context){
#ifdef WITH_SYS_TREE
					db.shared_subscription_count--;
#endif
					sub__remove_shared_leaf(context->subs[i]->hier, context->subs[i]->shared, leaf);
					break;
				}
				leaf = leaf->next;
			}
		}else{
			leaf = hier->subs;
			while(leaf){
				if(leaf->context==context){
#ifdef WITH_SYS_TREE
					db.subscription_count--;
#endif
					DL_DELETE(hier->subs, leaf);
					break;
				}
				leaf = leaf->next;
			}
		}
		mosquitto__FREE(context->subs[i]);

		if(hier->subs == NULL
				&& hier->children == NULL
				&& hier->shared == NULL
				&& hier->parent){

			do{
				hier = tmp_remove_subs(hier);
			}while(hier);
		}
	}
	mosquitto__FREE(context->subs);
	context->subs_capacity = 0;
	context->subs_count = 0;

	return MOSQ_ERR_SUCCESS;
}

void sub__tree_print(struct mosquitto__subhier *root, int level)
{
	int i;
	struct mosquitto__subhier *branch, *branch_tmp;
	struct mosquitto__subleaf *leaf;

	HASH_ITER(hh, root, branch, branch_tmp){
	if(level > -1){
		for(i=0; i<(level+2)*2; i++){
			printf(" ");
		}
		printf("%s", branch->topic);
		leaf = branch->subs;
		while(leaf){
			if(leaf->context){
				printf(" (%s, %d)", leaf->context->id, leaf->qos);
			}else{
				printf(" (%s, %d)", "", leaf->qos);
			}
			leaf = leaf->next;
		}
		printf("\n");
	}

		sub__tree_print(branch->children, level+1);
	}
}<|MERGE_RESOLUTION|>--- conflicted
+++ resolved
@@ -234,36 +234,23 @@
 		bool assigned = false;
 		for(i=0; i<context->subs_capacity; i++){
 			if(!context->subs[i]){
-<<<<<<< HEAD
 				context->subs[i] = newleaf;
-=======
-				context->subs[i] = csub;
 				context->subs_count++;
->>>>>>> 32588f45
 				assigned = true;
 				break;
 			}
 		}
 		if(assigned == false){
-<<<<<<< HEAD
-			subs = mosquitto__realloc(context->subs, sizeof(struct mosquitto__subleaf *)*(size_t)(context->sub_count + 1));
-=======
-			subs = mosquitto__realloc(context->subs, sizeof(struct mosquitto__client_sub *)*(size_t)(context->subs_capacity + 1));
->>>>>>> 32588f45
+			subs = mosquitto__realloc(context->subs, sizeof(struct mosquitto__subleaf *)*(size_t)(context->subs_capacity + 1));
 			if(!subs){
 				sub__remove_shared_leaf(subhier, shared, newleaf);
 				mosquitto__FREE(newleaf);
 				return MOSQ_ERR_NOMEM;
 			}
 			context->subs = subs;
-<<<<<<< HEAD
-			context->sub_count++;
-			context->subs[context->sub_count-1] = newleaf;
-=======
 			context->subs_capacity++;
 			context->subs_count++;
-			context->subs[context->subs_capacity-1] = csub;
->>>>>>> 32588f45
+			context->subs[context->subs_capacity-1] = newleaf;
 		}
 #ifdef WITH_SYS_TREE
 		db.shared_subscription_count++;
@@ -299,36 +286,23 @@
 		bool assigned = false;
 		for(i=0; i<context->subs_capacity; i++){
 			if(!context->subs[i]){
-<<<<<<< HEAD
 				context->subs[i] = newleaf;
-=======
-				context->subs[i] = csub;
 				context->subs_count++;
->>>>>>> 32588f45
 				assigned = true;
 				break;
 			}
 		}
 		if(assigned == false){
-<<<<<<< HEAD
-			subs = mosquitto__realloc(context->subs, sizeof(struct mosquitto__subleaf *)*(size_t)(context->sub_count + 1));
-=======
-			subs = mosquitto__realloc(context->subs, sizeof(struct mosquitto__client_sub *)*(size_t)(context->subs_capacity + 1));
->>>>>>> 32588f45
+			subs = mosquitto__realloc(context->subs, sizeof(struct mosquitto__subleaf *)*(size_t)(context->subs_capacity + 1));
 			if(!subs){
 				DL_DELETE(subhier->subs, newleaf);
 				mosquitto__FREE(newleaf);
 				return MOSQ_ERR_NOMEM;
 			}
 			context->subs = subs;
-<<<<<<< HEAD
-			context->sub_count++;
-			context->subs[context->sub_count-1] = newleaf;
-=======
 			context->subs_capacity++;
 			context->subs_count++;
-			context->subs[context->subs_capacity-1] = csub;
->>>>>>> 32588f45
+			context->subs[context->subs_capacity-1] = newleaf;
 		}
 #ifdef WITH_SYS_TREE
 		db.subscription_count++;
@@ -397,14 +371,9 @@
 			 * It would be nice to be able to use the reference directly,
 			 * but that would involve keeping a copy of the topic string in
 			 * each subleaf. Might be worth considering though. */
-<<<<<<< HEAD
-			for(i=0; i<context->sub_count; i++){
+			for(i=0; i<context->subs_capacity; i++){
 				if(context->subs[i] == leaf){
-=======
-			for(i=0; i<context->subs_capacity; i++){
-				if(context->subs[i] && context->subs[i]->hier == subhier){
 					context->subs_count--;
->>>>>>> 32588f45
 					mosquitto__FREE(context->subs[i]);
 					break;
 				}
@@ -438,16 +407,9 @@
 				* It would be nice to be able to use the reference directly,
 				* but that would involve keeping a copy of the topic string in
 				* each subleaf. Might be worth considering though. */
-<<<<<<< HEAD
-				for(i=0; i<context->sub_count; i++){
+				for(i=0; i<context->subs_capacity; i++){
 					if(context->subs[i] == leaf){
-=======
-				for(i=0; i<context->subs_capacity; i++){
-					if(context->subs[i]
-							&& context->subs[i]->hier == subhier
-							&& context->subs[i]->shared == shared){
 						context->subs_count--;
->>>>>>> 32588f45
 						mosquitto__FREE(context->subs[i]);
 						break;
 					}
@@ -724,13 +686,8 @@
 	struct mosquitto__subleaf *leaf;
 	struct mosquitto__subhier *hier;
 
-<<<<<<< HEAD
-	for(i=0; i<context->sub_count; i++){
+	for(i=0; i<context->subs_capacity; i++){
 		if(context->subs[i] == NULL || context->subs[i]->hier == NULL){
-=======
-	for(i=0; i<context->subs_capacity; i++){
-		if(context->subs[i] == NULL){
->>>>>>> 32588f45
 			continue;
 		}
 
