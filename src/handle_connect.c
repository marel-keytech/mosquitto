/*
Copyright (c) 2009-2020 Roger Light <roger@atchoo.org>

All rights reserved. This program and the accompanying materials
are made available under the terms of the Eclipse Public License 2.0
and Eclipse Distribution License v1.0 which accompany this distribution.

The Eclipse Public License is available at
   https://www.eclipse.org/legal/epl-2.0/
and the Eclipse Distribution License is available at
  http://www.eclipse.org/org/documents/edl-v10.php.

SPDX-License-Identifier: EPL-2.0 OR BSD-3-Clause

Contributors:
   Roger Light - initial implementation and documentation.
*/

#include "config.h"

#include <stdio.h>
#include <string.h>
#include <utlist.h>

#include "mosquitto_broker_internal.h"
#include "mqtt_protocol.h"
#include "memory_mosq.h"
#include "packet_mosq.h"
#include "property_mosq.h"
#include "send_mosq.h"
#include "sys_tree.h"
#include "time_mosq.h"
#include "tls_mosq.h"
#include "util_mosq.h"
#include "will_mosq.h"

#if defined(WITH_WEBSOCKETS) && WITH_WEBSOCKETS == WS_IS_LWS
#  include <libwebsockets.h>
#endif


static char nibble_to_hex(uint8_t value)
{
	if(value < 0x0A){
		return (char)('0'+value);
	}else{
		return (char)(65 /*'A'*/ +value-10);
	}
}

static char *client_id_gen(uint16_t *idlen, const char *auto_id_prefix, uint16_t auto_id_prefix_len)
{
	char *client_id;
	uint8_t rnd[16];
	int i;
	int pos;

	if(util__random_bytes(rnd, 16)) return NULL;

	*idlen = (uint16_t)(auto_id_prefix_len + 36);

	client_id = (char *)mosquitto__calloc((size_t)(*idlen) + 1, sizeof(char));
	if(!client_id){
		return NULL;
	}
	if(auto_id_prefix){
		memcpy(client_id, auto_id_prefix, auto_id_prefix_len);
	}

	pos = 0;
	for(i=0; i<16; i++){
		client_id[auto_id_prefix_len + pos + 0] = nibble_to_hex(rnd[i] & 0x0F);
		client_id[auto_id_prefix_len + pos + 1] = nibble_to_hex((rnd[i] >> 4) & 0x0F);
		pos += 2;
		if(pos == 8 || pos == 13 || pos == 18 || pos == 23){
			client_id[auto_id_prefix_len + pos] = '-';
			pos++;
		}
	}

	return client_id;
}

/* Remove any queued messages that are no longer allowed through ACL,
 * assuming a possible change of username. */
static void connection_check_acl(struct mosquitto *context, struct mosquitto_client_msg **head)
{
	struct mosquitto_client_msg *msg_tail, *tmp;
	int access;

	DL_FOREACH_SAFE((*head), msg_tail, tmp){
		if(msg_tail->direction == mosq_md_out){
			access = MOSQ_ACL_READ;
		}else{
			access = MOSQ_ACL_WRITE;
		}
		if(mosquitto_acl_check(context, msg_tail->store->topic,
							   msg_tail->store->payloadlen, msg_tail->store->payload,
							   msg_tail->store->qos, msg_tail->store->retain, access) != MOSQ_ERR_SUCCESS){

			DL_DELETE((*head), msg_tail);
			db__msg_store_ref_dec(&msg_tail->store);
			mosquitto__free(msg_tail);
		}
	}
}

int connect__on_authorised(struct mosquitto *context, void *auth_data_out, uint16_t auth_data_out_len)
{
	struct mosquitto *found_context;
	struct mosquitto__subleaf *leaf;
	mosquitto_property *connack_props = NULL;
	uint8_t connect_ack = 0;
	int i;
	int rc;
	int in_quota, out_quota;
	uint16_t in_maximum, out_maximum;

	/* Find if this client already has an entry. This must be done *after* any security checks. */
	HASH_FIND(hh_id, db.contexts_by_id, context->id, strlen(context->id), found_context);
	if(found_context){
		/* Found a matching client */
		if(!net__is_connected(found_context)){
			/* Client is reconnecting after a disconnect */
			/* FIXME - does anything need to be done here? */
		}else{
			/* Client is already connected, disconnect old version. This is
			 * done in context__cleanup() below. */
		}

		if(context->clean_start == false && found_context->session_expiry_interval > 0){
			if(context->protocol == mosq_p_mqtt311 || context->protocol == mosq_p_mqtt5){
				connect_ack |= 0x01;
			}

			if(found_context->msgs_in.inflight || found_context->msgs_in.queued
					|| found_context->msgs_out.inflight || found_context->msgs_out.queued){

				in_quota = context->msgs_in.inflight_quota;
				out_quota = context->msgs_out.inflight_quota;
				in_maximum = context->msgs_in.inflight_maximum;
				out_maximum = context->msgs_out.inflight_maximum;

				memcpy(&context->msgs_in, &found_context->msgs_in, sizeof(struct mosquitto_msg_data));
				memcpy(&context->msgs_out, &found_context->msgs_out, sizeof(struct mosquitto_msg_data));

				memset(&found_context->msgs_in, 0, sizeof(struct mosquitto_msg_data));
				memset(&found_context->msgs_out, 0, sizeof(struct mosquitto_msg_data));

				context->msgs_in.inflight_quota = in_quota;
				context->msgs_out.inflight_quota = out_quota;
				context->msgs_in.inflight_maximum = in_maximum;
				context->msgs_out.inflight_maximum = out_maximum;

				db__message_reconnect_reset(context);
			}
			context->subs = found_context->subs;
			found_context->subs = NULL;
			context->sub_count = found_context->sub_count;
			found_context->sub_count = 0;
			context->last_mid = found_context->last_mid;

			for(i=0; i<context->sub_count; i++){
				if(context->subs[i]){
					leaf = context->subs[i]->hier->subs;
					while(leaf){
						if(leaf->context == found_context){
							leaf->context = context;
						}
						leaf = leaf->next;
					}

					if(context->subs[i]->shared){
						leaf = context->subs[i]->shared->subs;
						while(leaf){
							if(leaf->context == found_context){
								leaf->context = context;
							}
							leaf = leaf->next;
						}
					}
				}
			}
		}

		if(context->clean_start == true){
			sub__clean_session(found_context);
		}
		if((found_context->protocol == mosq_p_mqtt5 && found_context->session_expiry_interval == 0)
				|| (found_context->protocol != mosq_p_mqtt5 && found_context->clean_start == true)
				|| (context->clean_start == true)
				){

			context__send_will(found_context);
		}

		session_expiry__remove(found_context);
		will_delay__remove(found_context);
		will__clear(found_context);

		found_context->clean_start = true;
		found_context->session_expiry_interval = 0;
		mosquitto__set_state(found_context, mosq_cs_duplicate);
		if(found_context->protocol == mosq_p_mqtt5){
			send__disconnect(found_context, MQTT_RC_SESSION_TAKEN_OVER, NULL);
		}
		do_disconnect(found_context, MOSQ_ERR_SESSION_TAKEN_OVER);
	}

	if(db.config->global_max_clients > 0 && HASH_CNT(hh_id, db.contexts_by_id) >= (unsigned int)db.config->global_max_clients){
		if(context->protocol == mosq_p_mqtt5){
			send__connack(context, 0, MQTT_RC_SERVER_BUSY, NULL);
		}
		rc = MOSQ_ERR_INVAL;
		goto error;
	}

	rc = acl__find_acls(context);
	if(rc){
		free(auth_data_out);
		return rc;
	}

	if(db.config->connection_messages == true){
		if(context->is_bridge){
			if(context->username){
				log__printf(NULL, MOSQ_LOG_NOTICE, "New bridge connected from %s:%d as %s (p%d, c%d, k%d, u'%s').",
						context->address, context->remote_port, context->id, context->protocol, context->clean_start, context->keepalive, context->username);
			}else{
				log__printf(NULL, MOSQ_LOG_NOTICE, "New bridge connected from %s:%d as %s (p%d, c%d, k%d).",
						context->address, context->remote_port, context->id, context->protocol, context->clean_start, context->keepalive);
			}
		}else{
			if(context->username){
				log__printf(NULL, MOSQ_LOG_NOTICE, "New client connected from %s:%d as %s (p%d, c%d, k%d, u'%s').",
						context->address, context->remote_port, context->id, context->protocol, context->clean_start, context->keepalive, context->username);
			}else{
				log__printf(NULL, MOSQ_LOG_NOTICE, "New client connected from %s:%d as %s (p%d, c%d, k%d).",
						context->address, context->remote_port, context->id, context->protocol, context->clean_start, context->keepalive);
			}
		}

		if(context->will) {
			log__printf(NULL, MOSQ_LOG_DEBUG, "Will message specified (%ld bytes) (r%d, q%d).",
					(long)context->will->msg.payloadlen,
					context->will->msg.retain,
					context->will->msg.qos);

			log__printf(NULL, MOSQ_LOG_DEBUG, "\t%s", context->will->msg.topic);
		} else {
			log__printf(NULL, MOSQ_LOG_DEBUG, "No will message specified.");
		}
	}
#ifdef WITH_TLS
	if(context->ssl){
		log__printf(NULL, MOSQ_LOG_NOTICE, "Client %s negotiated %s cipher %s",
				context->id,
				SSL_get_cipher_version(context->ssl),
				SSL_get_cipher_name(context->ssl));
	}
#endif

	context->ping_t = 0;
	context->is_dropping = false;

	connection_check_acl(context, &context->msgs_in.inflight);
	connection_check_acl(context, &context->msgs_in.queued);
	connection_check_acl(context, &context->msgs_out.inflight);
	connection_check_acl(context, &context->msgs_out.queued);

	context__add_to_by_id(context);

#ifdef WITH_PERSISTENCE
	if(!context->clean_start){
		db.persistence_changes++;
	}
#endif
	context->max_qos = context->listener->max_qos;

	if(db.config->max_keepalive &&
			(context->keepalive > db.config->max_keepalive || context->keepalive == 0)){

		context->keepalive = db.config->max_keepalive;
		if(context->protocol == mosq_p_mqtt5){
			if(mosquitto_property_add_int16(&connack_props, MQTT_PROP_SERVER_KEEP_ALIVE, context->keepalive)){
				rc = MOSQ_ERR_NOMEM;
				goto error;
			}
		}else{
			send__connack(context, connect_ack, CONNACK_REFUSED_IDENTIFIER_REJECTED, NULL);
			rc = MOSQ_ERR_INVAL;
			goto error;
		}
	}

	if(context->protocol == mosq_p_mqtt5){
		if(context->listener->max_topic_alias > 0){
			if(mosquitto_property_add_int16(&connack_props, MQTT_PROP_TOPIC_ALIAS_MAXIMUM, context->listener->max_topic_alias)){
				rc = MOSQ_ERR_NOMEM;
				goto error;
			}
		}
		if(context->assigned_id){
			if(mosquitto_property_add_string(&connack_props, MQTT_PROP_ASSIGNED_CLIENT_IDENTIFIER, context->id)){
				rc = MOSQ_ERR_NOMEM;
				goto error;
			}
		}
		if(context->auth_method){
			if(mosquitto_property_add_string(&connack_props, MQTT_PROP_AUTHENTICATION_METHOD, context->auth_method)){
				rc = MOSQ_ERR_NOMEM;
				goto error;
			}

			if(auth_data_out && auth_data_out_len > 0){
				if(mosquitto_property_add_binary(&connack_props, MQTT_PROP_AUTHENTICATION_DATA, auth_data_out, auth_data_out_len)){
					rc = MOSQ_ERR_NOMEM;
					goto error;
				}
			}
		}
	}
	free(auth_data_out);
	auth_data_out = NULL;

	keepalive__add(context);

	mosquitto__set_state(context, mosq_cs_active);
	rc = send__connack(context, connect_ack, CONNACK_ACCEPTED, connack_props);
	mosquitto_property_free_all(&connack_props);
	if(rc) return rc;
	rc = db__message_write_queued_out(context);
	if(rc) return rc;
	rc = db__message_write_inflight_out_all(context);

	if(rc == MOSQ_ERR_SUCCESS){
		plugin__handle_connect(context);
	}
	return rc;
error:
	free(auth_data_out);
	mosquitto_property_free_all(&connack_props);
	return rc;
}


static int will__read(struct mosquitto *context, const char *client_id, struct mosquitto_message_all **will, uint8_t will_qos, int will_retain)
{
	int rc = MOSQ_ERR_SUCCESS;
	size_t slen;
	uint16_t tlen;
	struct mosquitto_message_all *will_struct = NULL;
	char *will_topic_mount = NULL;
	uint16_t payloadlen;
	mosquitto_property *properties = NULL;

	will_struct = mosquitto__calloc(1, sizeof(struct mosquitto_message_all));
	if(!will_struct){
		rc = MOSQ_ERR_NOMEM;
		goto error_cleanup;
	}
	if(context->protocol == PROTOCOL_VERSION_v5){
		rc = property__read_all(CMD_WILL, &context->in_packet, &properties);
		if(rc) goto error_cleanup;

		rc = property__process_will(context, will_struct, &properties);
		mosquitto_property_free_all(&properties);
		if(rc) goto error_cleanup;
	}
	rc = packet__read_string(&context->in_packet, &will_struct->msg.topic, &tlen);
	if(rc) goto error_cleanup;
	if(!tlen){
		rc = MOSQ_ERR_PROTOCOL;
		goto error_cleanup;
	}

	if(context->listener->mount_point){
		slen = strlen(context->listener->mount_point) + strlen(will_struct->msg.topic) + 1;
		will_topic_mount = mosquitto__malloc(slen+1);
		if(!will_topic_mount){
			rc = MOSQ_ERR_NOMEM;
			goto error_cleanup;
		}

		snprintf(will_topic_mount, slen, "%s%s", context->listener->mount_point, will_struct->msg.topic);
		will_topic_mount[slen] = '\0';

		mosquitto__free(will_struct->msg.topic);
		will_struct->msg.topic = will_topic_mount;
	}

	rc = mosquitto_pub_topic_check(will_struct->msg.topic);
	if(rc) goto error_cleanup;

	rc = packet__read_uint16(&context->in_packet, &payloadlen);
	if(rc) goto error_cleanup;

	will_struct->msg.payloadlen = payloadlen;
	if(will_struct->msg.payloadlen > 0){
		if(db.config->message_size_limit && will_struct->msg.payloadlen > (int)db.config->message_size_limit){
			log__printf(NULL, MOSQ_LOG_DEBUG, "Client %s connected with too large Will payload", client_id);
			if(context->protocol == mosq_p_mqtt5){
				send__connack(context, 0, MQTT_RC_PACKET_TOO_LARGE, NULL);
			}else{
				send__connack(context, 0, CONNACK_REFUSED_NOT_AUTHORIZED, NULL);
			}
			rc = MOSQ_ERR_PAYLOAD_SIZE;
			goto error_cleanup;
		}
		will_struct->msg.payload = mosquitto__malloc((size_t)will_struct->msg.payloadlen);
		if(!will_struct->msg.payload){
			rc = MOSQ_ERR_NOMEM;
			goto error_cleanup;
		}

		rc = packet__read_bytes(&context->in_packet, will_struct->msg.payload, (uint32_t)will_struct->msg.payloadlen);
		if(rc) goto error_cleanup;
	}

	will_struct->msg.qos = will_qos;
	will_struct->msg.retain = will_retain;

	*will = will_struct;
	return MOSQ_ERR_SUCCESS;

error_cleanup:
	if(will_struct){
		mosquitto__free(will_struct->msg.topic);
		mosquitto__free(will_struct->msg.payload);
		mosquitto_property_free_all(&will_struct->properties);
		mosquitto__free(will_struct);
	}
	return rc;
}


static int check_protocol_version(struct mosquitto__listener *listener, int protocol_version)
{
	/* Allow bridge protocol as well. */
	protocol_version &= 0x7F;

	if((protocol_version == 3 && listener->disable_protocol_v3 == false)
			|| (protocol_version == 4 && listener->disable_protocol_v4 == false)
			|| (protocol_version == 5 && listener->disable_protocol_v5 == false)
			){

		return MOSQ_ERR_SUCCESS;
	}else{
		return MOSQ_ERR_NOT_SUPPORTED;
	}
}


int handle__connect(struct mosquitto *context)
{
	char protocol_name[7];
	uint8_t protocol_version;
	uint8_t connect_flags;
	char *client_id = NULL;
	struct mosquitto *found_context;
	struct mosquitto_message_all *will_struct = NULL;
	uint8_t will, will_retain, will_qos, clean_start;
	uint8_t username_flag, password_flag;
	char *username = NULL, *password = NULL;
	int rc;
	uint16_t slen;
	mosquitto_property *properties = NULL;
	void *auth_data = NULL;
	uint16_t auth_data_len = 0;
	void *auth_data_out = NULL;
	uint16_t auth_data_out_len = 0;
	bool allow_zero_length_clientid;
#ifdef WITH_TLS
	int i;
	X509 *client_cert = NULL;
	X509_NAME *name;
	X509_NAME_ENTRY *name_entry;
	ASN1_STRING *name_asn1 = NULL;
	BIO *subject_bio;
	char *data_start;
	long name_length;
	char *subject;
#endif

	G_CONNECTION_COUNT_INC();

	if(!context->listener){
		return MOSQ_ERR_INVAL;
	}

	/* Don't accept multiple CONNECT commands. */
	if(context->state != mosq_cs_new){
		log__printf(NULL, MOSQ_LOG_NOTICE, "Bad client %s sending multiple CONNECT messages.", context->id);
		rc = MOSQ_ERR_PROTOCOL;
		goto handle_connect_error;
	}
	if(context->in_packet.command != CMD_CONNECT){
		return MOSQ_ERR_MALFORMED_PACKET;
	}

	/* Read protocol name as length then bytes rather than with read_string
	 * because the length is fixed and we can check that. Removes the need
	 * for another malloc as well. */
	if(packet__read_uint16(&context->in_packet, &slen)){
		rc = MOSQ_ERR_PROTOCOL;
		goto handle_connect_error;
	}
	if(slen != 4 /* MQTT */ && slen != 6 /* MQIsdp */){
		rc = MOSQ_ERR_PROTOCOL;
		goto handle_connect_error;
	}
	if(packet__read_bytes(&context->in_packet, protocol_name, slen)){
		rc = MOSQ_ERR_PROTOCOL;
		goto handle_connect_error;
	}
	protocol_name[slen] = '\0';

	if(packet__read_byte(&context->in_packet, &protocol_version)){
		rc = MOSQ_ERR_PROTOCOL;
		goto handle_connect_error;
	}
	if(check_protocol_version(context->listener, protocol_version)){
		if(protocol_version == 3 || protocol_version == 4){
			context->protocol = mosq_p_mqtt311;
			send__connack(context, 0, CONNACK_REFUSED_PROTOCOL_VERSION, NULL);
		}else{
			context->protocol = mosq_p_mqtt5;
			send__connack(context, 0, MQTT_RC_UNSUPPORTED_PROTOCOL_VERSION, NULL);
		}
		rc = MOSQ_ERR_NOT_SUPPORTED;
		goto handle_connect_error;
	}
	if(!strcmp(protocol_name, PROTOCOL_NAME_v31)){
		if((protocol_version&0x7F) != PROTOCOL_VERSION_v31){
			if(db.config->connection_messages == true){
				log__printf(NULL, MOSQ_LOG_INFO, "Invalid protocol version %d in CONNECT from %s.",
						protocol_version, context->address);
			}
			send__connack(context, 0, CONNACK_REFUSED_PROTOCOL_VERSION, NULL);
			rc = MOSQ_ERR_PROTOCOL;
			goto handle_connect_error;
		}
		context->protocol = mosq_p_mqtt31;
		if((protocol_version&0x80) == 0x80){
			context->is_bridge = true;
		}
	}else if(!strcmp(protocol_name, PROTOCOL_NAME)){
		if((protocol_version&0x7F) == PROTOCOL_VERSION_v311){
			context->protocol = mosq_p_mqtt311;

			if((protocol_version&0x80) == 0x80){
				context->is_bridge = true;
			}
		}else if((protocol_version&0x7F) == PROTOCOL_VERSION_v5){
			context->protocol = mosq_p_mqtt5;
		}else{
			if(db.config->connection_messages == true){
				log__printf(NULL, MOSQ_LOG_INFO, "Invalid protocol version %d in CONNECT from %s.",
						protocol_version, context->address);
			}
			send__connack(context, 0, CONNACK_REFUSED_PROTOCOL_VERSION, NULL);
			rc = MOSQ_ERR_PROTOCOL;
			goto handle_connect_error;
		}
		if((context->in_packet.command&0x0F) != 0x00){
			/* Reserved flags not set to 0, must disconnect. */
			rc = MOSQ_ERR_PROTOCOL;
			goto handle_connect_error;
		}
	}else{
		if(db.config->connection_messages == true){
			log__printf(NULL, MOSQ_LOG_INFO, "Invalid protocol \"%s\" in CONNECT from %s.",
					protocol_name, context->address);
		}
		rc = MOSQ_ERR_PROTOCOL;
		goto handle_connect_error;
	}

	if(packet__read_byte(&context->in_packet, &connect_flags)){
		rc = MOSQ_ERR_PROTOCOL;
		goto handle_connect_error;
	}
	if(context->protocol == mosq_p_mqtt311 || context->protocol == mosq_p_mqtt5){
		if((connect_flags & 0x01) != 0x00){
			rc = MOSQ_ERR_PROTOCOL;
			goto handle_connect_error;
		}
	}

	clean_start = (connect_flags & 0x02) >> 1;
	/* session_expiry_interval will be overriden if the properties are read later */
	if(clean_start == false && protocol_version != PROTOCOL_VERSION_v5){
		/* v3* has clean_start == false mean the session never expires */
		context->session_expiry_interval = UINT32_MAX;
	}else{
		context->session_expiry_interval = 0;
	}
	will = connect_flags & 0x04;
	will_qos = (connect_flags & 0x18) >> 3;
	if(will_qos == 3){
		log__printf(NULL, MOSQ_LOG_INFO, "Invalid Will QoS in CONNECT from %s.",
				context->address);
		rc = MOSQ_ERR_PROTOCOL;
		goto handle_connect_error;
	}
	will_retain = ((connect_flags & 0x20) == 0x20);
	password_flag = connect_flags & 0x40;
	username_flag = connect_flags & 0x80;

	if(will && will_retain && db.config->retain_available == false){
		if(protocol_version == mosq_p_mqtt5){
			send__connack(context, 0, MQTT_RC_RETAIN_NOT_SUPPORTED, NULL);
		}
		rc = MOSQ_ERR_NOT_SUPPORTED;
		goto handle_connect_error;
	}

	if(packet__read_uint16(&context->in_packet, &(context->keepalive))){
		rc = MOSQ_ERR_PROTOCOL;
		goto handle_connect_error;
	}

	if(protocol_version == PROTOCOL_VERSION_v5){
		rc = property__read_all(CMD_CONNECT, &context->in_packet, &properties);
		if(rc) goto handle_connect_error;
	}
	property__process_connect(context, &properties);

	if(will && will_qos > context->listener->max_qos){
		if(protocol_version == mosq_p_mqtt5){
			send__connack(context, 0, MQTT_RC_QOS_NOT_SUPPORTED, NULL);
		}
		rc = MOSQ_ERR_NOT_SUPPORTED;
		goto handle_connect_error;
	}

	if(mosquitto_property_read_string(properties, MQTT_PROP_AUTHENTICATION_METHOD, &context->auth_method, false)){
		mosquitto_property_read_binary(properties, MQTT_PROP_AUTHENTICATION_DATA, &auth_data, &auth_data_len, false);
	}

	mosquitto_property_free_all(&properties); /* FIXME - TEMPORARY UNTIL PROPERTIES PROCESSED */

	if(packet__read_string(&context->in_packet, &client_id, &slen)){
		rc = MOSQ_ERR_PROTOCOL;
		goto handle_connect_error;
	}

	if(slen == 0){
		if(context->protocol == mosq_p_mqtt31){
			send__connack(context, 0, CONNACK_REFUSED_IDENTIFIER_REJECTED, NULL);
			rc = MOSQ_ERR_PROTOCOL;
			goto handle_connect_error;
		}else{ /* mqtt311/mqtt5 */
			mosquitto__free(client_id);
			client_id = NULL;

			if(db.config->per_listener_settings){
				allow_zero_length_clientid = context->listener->security_options.allow_zero_length_clientid;
			}else{
				allow_zero_length_clientid = db.config->security_options.allow_zero_length_clientid;
			}
			if((context->protocol == mosq_p_mqtt311 && clean_start == 0) || allow_zero_length_clientid == false){
				if(context->protocol == mosq_p_mqtt311){
					send__connack(context, 0, CONNACK_REFUSED_IDENTIFIER_REJECTED, NULL);
				}else{
					send__connack(context, 0, MQTT_RC_UNSPECIFIED, NULL);
				}
				rc = MOSQ_ERR_PROTOCOL;
				goto handle_connect_error;
			}else{
				if(db.config->per_listener_settings){
					client_id = client_id_gen(&slen, context->listener->security_options.auto_id_prefix, context->listener->security_options.auto_id_prefix_len);
				}else{
					client_id = client_id_gen(&slen, db.config->security_options.auto_id_prefix, db.config->security_options.auto_id_prefix_len);
				}
				if(!client_id){
					rc = MOSQ_ERR_NOMEM;
					goto handle_connect_error;
				}
				context->assigned_id = true;
			}
		}
	}

	/* clientid_prefixes check */
	if(db.config->clientid_prefixes){
		if(strncmp(db.config->clientid_prefixes, client_id, strlen(db.config->clientid_prefixes))){
			if(context->protocol == mosq_p_mqtt5){
				send__connack(context, 0, MQTT_RC_NOT_AUTHORIZED, NULL);
			}else{
				send__connack(context, 0, CONNACK_REFUSED_NOT_AUTHORIZED, NULL);
			}
			rc = MOSQ_ERR_AUTH;
			goto handle_connect_error;
		}
	}

	/* Check for an existing delayed auth check, reject if present */
	HASH_FIND(hh_id, db.contexts_by_id_delayed_auth, client_id, strlen(client_id), found_context);
	if(found_context){
		rc = MOSQ_ERR_UNKNOWN;
		goto handle_connect_error;
	}

	if(will){
		rc = will__read(context, client_id, &will_struct, will_qos, will_retain);
		if(rc) goto handle_connect_error;
	}else{
		if(context->protocol == mosq_p_mqtt311 || context->protocol == mosq_p_mqtt5){
			if(will_qos != 0 || will_retain != 0){
				rc = MOSQ_ERR_PROTOCOL;
				goto handle_connect_error;
			}
		}
	}

	if(username_flag){
		rc = packet__read_string(&context->in_packet, &username, &slen);
		if(rc == MOSQ_ERR_NOMEM){
			rc = MOSQ_ERR_NOMEM;
			goto handle_connect_error;
		}else if(rc != MOSQ_ERR_SUCCESS){
			if(context->protocol == mosq_p_mqtt31){
				/* Username flag given, but no username. Ignore. */
				username_flag = 0;
			}else{
				rc = MOSQ_ERR_PROTOCOL;
				goto handle_connect_error;
			}
		}
	}else{
		if(context->protocol == mosq_p_mqtt311 || context->protocol == mosq_p_mqtt31){
			if(password_flag){
				/* username_flag == 0 && password_flag == 1 is forbidden */
				log__printf(NULL, MOSQ_LOG_ERR, "Protocol error from %s: password without username, closing connection.", client_id);
				rc = MOSQ_ERR_PROTOCOL;
				goto handle_connect_error;
			}
		}
	}
	if(password_flag){
		rc = packet__read_binary(&context->in_packet, (uint8_t **)&password, &slen);
		if(rc == MOSQ_ERR_NOMEM){
			rc = MOSQ_ERR_NOMEM;
			goto handle_connect_error;
		}else if(rc == MOSQ_ERR_MALFORMED_PACKET){
			if(context->protocol == mosq_p_mqtt31){
				/* Password flag given, but no password. Ignore. */
			}else{
				rc = MOSQ_ERR_PROTOCOL;
				goto handle_connect_error;
			}
		}
	}

	if(context->in_packet.pos != context->in_packet.remaining_length){
		/* Surplus data at end of packet, this must be an error. */
		rc = MOSQ_ERR_PROTOCOL;
		goto handle_connect_error;
	}

	/* Once context->id is set, if we return from this function with an error
	 * we must make sure that context->id is freed and set to NULL, so that the
	 * client isn't erroneously removed from the by_id hash table. */
	context->id = client_id;
	client_id = NULL;

#ifdef WITH_TLS
	if(context->listener->ssl_ctx && (context->listener->use_identity_as_username || context->listener->use_subject_as_username)){
		/* Don't need the username or password if provided */
		mosquitto__free(username);
		username = NULL;
		mosquitto__free(password);
		password = NULL;

		if(!context->ssl){
			if(context->protocol == mosq_p_mqtt5){
				send__connack(context, 0, MQTT_RC_BAD_USERNAME_OR_PASSWORD, NULL);
			}else{
				send__connack(context, 0, CONNACK_REFUSED_BAD_USERNAME_PASSWORD, NULL);
			}
			rc = MOSQ_ERR_AUTH;
			goto handle_connect_error;
		}
#ifdef FINAL_WITH_TLS_PSK
		if(context->listener->psk_hint){
			/* Client should have provided an identity to get this far. */
			if(!context->username){
				if(context->protocol == mosq_p_mqtt5){
					send__connack(context, 0, MQTT_RC_BAD_USERNAME_OR_PASSWORD, NULL);
				}else{
					send__connack(context, 0, CONNACK_REFUSED_BAD_USERNAME_PASSWORD, NULL);
				}
				rc = MOSQ_ERR_AUTH;
				goto handle_connect_error;
			}
		}else{
#endif /* FINAL_WITH_TLS_PSK */
			client_cert = SSL_get_peer_certificate(context->ssl);
			if(!client_cert){
				if(context->protocol == mosq_p_mqtt5){
					send__connack(context, 0, MQTT_RC_BAD_USERNAME_OR_PASSWORD, NULL);
				}else{
					send__connack(context, 0, CONNACK_REFUSED_BAD_USERNAME_PASSWORD, NULL);
				}
				rc = MOSQ_ERR_AUTH;
				goto handle_connect_error;
			}
			name = X509_get_subject_name(client_cert);
			if(!name){
				if(context->protocol == mosq_p_mqtt5){
					send__connack(context, 0, MQTT_RC_BAD_USERNAME_OR_PASSWORD, NULL);
				}else{
					send__connack(context, 0, CONNACK_REFUSED_BAD_USERNAME_PASSWORD, NULL);
				}
				rc = MOSQ_ERR_AUTH;
				goto handle_connect_error;
			}
			if (context->listener->use_identity_as_username) { /* use_identity_as_username */
				i = X509_NAME_get_index_by_NID(name, NID_commonName, -1);
				if(i == -1){
					if(context->protocol == mosq_p_mqtt5){
						send__connack(context, 0, MQTT_RC_BAD_USERNAME_OR_PASSWORD, NULL);
					}else{
						send__connack(context, 0, CONNACK_REFUSED_BAD_USERNAME_PASSWORD, NULL);
					}
					rc = MOSQ_ERR_AUTH;
					goto handle_connect_error;
				}
				name_entry = X509_NAME_get_entry(name, i);
				if(name_entry){
					name_asn1 = X509_NAME_ENTRY_get_data(name_entry);
					if (name_asn1 == NULL) {
						if(context->protocol == mosq_p_mqtt5){
							send__connack(context, 0, MQTT_RC_BAD_USERNAME_OR_PASSWORD, NULL);
						}else{
							send__connack(context, 0, CONNACK_REFUSED_BAD_USERNAME_PASSWORD, NULL);
						}
						rc = MOSQ_ERR_AUTH;
						goto handle_connect_error;
					}
#if OPENSSL_VERSION_NUMBER < 0x10100000L
					context->username = mosquitto__strdup((char *) ASN1_STRING_data(name_asn1));
#else
					context->username = mosquitto__strdup((char *) ASN1_STRING_get0_data(name_asn1));
#endif
					if(!context->username){
						if(context->protocol == mosq_p_mqtt5){
							send__connack(context, 0, MQTT_RC_SERVER_UNAVAILABLE, NULL);
						}else{
							send__connack(context, 0, CONNACK_REFUSED_SERVER_UNAVAILABLE, NULL);
						}
						rc = MOSQ_ERR_NOMEM;
						goto handle_connect_error;
					}
					/* Make sure there isn't an embedded NUL character in the CN */
					if ((size_t)ASN1_STRING_length(name_asn1) != strlen(context->username)) {
						if(context->protocol == mosq_p_mqtt5){
							send__connack(context, 0, MQTT_RC_BAD_USERNAME_OR_PASSWORD, NULL);
						}else{
							send__connack(context, 0, CONNACK_REFUSED_BAD_USERNAME_PASSWORD, NULL);
						}
						rc = MOSQ_ERR_AUTH;
						goto handle_connect_error;
					}
				}
			} else { /* use_subject_as_username */
				subject_bio = BIO_new(BIO_s_mem());
				X509_NAME_print_ex(subject_bio, X509_get_subject_name(client_cert), 0, XN_FLAG_RFC2253);
				data_start = NULL;
				name_length = BIO_get_mem_data(subject_bio, &data_start);
				subject = mosquitto__malloc(sizeof(char)*(size_t)(name_length+1));
				if(!subject){
					BIO_free(subject_bio);
					rc = MOSQ_ERR_NOMEM;
					goto handle_connect_error;
				}
				memcpy(subject, data_start, (size_t)name_length);
				subject[name_length] = '\0';
				BIO_free(subject_bio);
				context->username = subject;
			}
			if(!context->username){
				rc = MOSQ_ERR_AUTH;
				goto handle_connect_error;
			}
			X509_free(client_cert);
			client_cert = NULL;
#ifdef FINAL_WITH_TLS_PSK
		}
#endif /* FINAL_WITH_TLS_PSK */
	}else
#endif /* WITH_TLS */
	{
		/* FIXME - these ensure the mosquitto_client_id() and
		 * mosquitto_client_username() functions work, but is hacky */
		context->username = username;
		context->password = password;
		username = NULL; /* Avoid free() in error: below. */
		password = NULL;
	}

	if(context->listener->use_username_as_clientid){
		if(context->username){
			mosquitto__free(context->id);
			context->id = mosquitto__strdup(context->username);
			if(!context->id){
				rc = MOSQ_ERR_NOMEM;
				goto handle_connect_error;
			}
		}else{
			if(context->protocol == mosq_p_mqtt5){
				send__connack(context, 0, MQTT_RC_NOT_AUTHORIZED, NULL);
			}else{
				send__connack(context, 0, CONNACK_REFUSED_NOT_AUTHORIZED, NULL);
			}
			rc = MOSQ_ERR_AUTH;
			goto handle_connect_error;
		}
	}
	context->clean_start = clean_start;
	context->will = will_struct;
	will_struct = NULL;

	if(context->auth_method){
		rc = mosquitto_security_auth_start(context, false, auth_data, auth_data_len, &auth_data_out, &auth_data_out_len);
		mosquitto__free(auth_data);
		auth_data = NULL;
		if(rc == MOSQ_ERR_SUCCESS){
			return connect__on_authorised(context, auth_data_out, auth_data_out_len);
		}else if(rc == MOSQ_ERR_AUTH_CONTINUE){
			mosquitto__set_state(context, mosq_cs_authenticating);
			rc = send__auth(context, MQTT_RC_CONTINUE_AUTHENTICATION, auth_data_out, auth_data_out_len);
			free(auth_data_out);
			return rc;
		}else{
			free(auth_data_out);
			auth_data_out = NULL;
			will__clear(context);
			if(rc == MOSQ_ERR_AUTH){
				send__connack(context, 0, MQTT_RC_NOT_AUTHORIZED, NULL);
				mosquitto__free(context->id);
				context->id = NULL;
				goto handle_connect_error;
			}else if(rc == MOSQ_ERR_NOT_SUPPORTED){
				/* Client has requested extended authentication, but we don't support it. */
				send__connack(context, 0, MQTT_RC_BAD_AUTHENTICATION_METHOD, NULL);
				mosquitto__free(context->id);
				context->id = NULL;
				goto handle_connect_error;
			}else{
				mosquitto__free(context->id);
				context->id = NULL;
				goto handle_connect_error;
			}
		}
	}else{
#ifdef WITH_TLS
		if(context->listener->ssl_ctx && (context->listener->use_identity_as_username || context->listener->use_subject_as_username)){
			/* Authentication assumed to be cleared */
		}else
#endif
		{
			rc = mosquitto_unpwd_check(context);
<<<<<<< HEAD
			if(rc != MOSQ_ERR_SUCCESS && rc != MOSQ_ERR_AUTH_DELAYED){
				/* We must have context->id == NULL here so we don't later try and
				* remove the client from the by_id hash table */
				mosquitto__free(context->id);
				context->id = NULL;
			}
=======
>>>>>>> d5970ca9
			switch(rc){
				case MOSQ_ERR_SUCCESS:
					break;
				case MOSQ_ERR_AUTH_DELAYED:
					mosquitto__set_state(context, mosq_cs_delayed_auth);
					HASH_ADD_KEYPTR(hh_id, db.contexts_by_id_delayed_auth, context->id, strlen(context->id), context);
					return MOSQ_ERR_SUCCESS;
					break;
				case MOSQ_ERR_AUTH:
					if(context->protocol == mosq_p_mqtt5){
						send__connack(context, 0, MQTT_RC_NOT_AUTHORIZED, NULL);
					}else{
						send__connack(context, 0, CONNACK_REFUSED_NOT_AUTHORIZED, NULL);
					}
					goto handle_connect_error;
					break;
				case MOSQ_ERR_UNSPECIFIED:
				case MOSQ_ERR_IMPLEMENTATION_SPECIFIC:
				case MOSQ_ERR_CLIENT_IDENTIFIER_NOT_VALID:
				case MOSQ_ERR_BAD_USERNAME_OR_PASSWORD:
				case MOSQ_ERR_SERVER_UNAVAILABLE:
				case MOSQ_ERR_SERVER_BUSY:
				case MOSQ_ERR_BANNED:
				case MOSQ_ERR_BAD_AUTHENTICATION_METHOD:
				case MOSQ_ERR_CONNECTION_RATE_EXCEEDED:
					if(context->protocol == mosq_p_mqtt5){
						send__connack(context, 0, (uint8_t)rc, NULL);
					}else{
						send__connack(context, 0, CONNACK_REFUSED_NOT_AUTHORIZED, NULL);
					}
					goto handle_connect_error;
					break;
				default:
					rc = MOSQ_ERR_UNKNOWN;
					goto handle_connect_error;
					break;
			}
		}
		return connect__on_authorised(context, NULL, 0);
	}


handle_connect_error:
	mosquitto__free(auth_data);
	mosquitto__free(client_id);
	mosquitto__free(username);
	mosquitto__free(password);
	if(will_struct){
		mosquitto_property_free_all(&will_struct->properties);
		mosquitto__free(will_struct->msg.payload);
		mosquitto__free(will_struct->msg.topic);
		mosquitto__free(will_struct);
	}
	context->will = NULL;
#ifdef WITH_TLS
	if(client_cert) X509_free(client_cert);
#endif
	/* We return an error here which means the client is freed later on. */
	context->clean_start = true;
	context->session_expiry_interval = 0;
	context->will_delay_interval = 0;
	return rc;
}<|MERGE_RESOLUTION|>--- conflicted
+++ resolved
@@ -962,15 +962,6 @@
 #endif
 		{
 			rc = mosquitto_unpwd_check(context);
-<<<<<<< HEAD
-			if(rc != MOSQ_ERR_SUCCESS && rc != MOSQ_ERR_AUTH_DELAYED){
-				/* We must have context->id == NULL here so we don't later try and
-				* remove the client from the by_id hash table */
-				mosquitto__free(context->id);
-				context->id = NULL;
-			}
-=======
->>>>>>> d5970ca9
 			switch(rc){
 				case MOSQ_ERR_SUCCESS:
 					break;
