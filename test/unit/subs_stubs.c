#include <time.h>

#define WITH_BROKER
#define WITH_PERSISTENCE

#include <logging_mosq.h>
#include <memory_mosq.h>
#include <mosquitto_broker_internal.h>
#include <net_mosq.h>
#include <send_mosq.h>
#include <time_mosq.h>
#include <util_mosq.h>
#include <logging_mosq.h>
#include <persist.h>

int log__printf(struct mosquitto *mosq, unsigned int priority, const char *fmt, ...)
{
	UNUSED(mosq);
	UNUSED(priority);
	UNUSED(fmt);

	return 0;
}

time_t mosquitto_time(void)
{
	return 123;
}

bool net__is_connected(struct mosquitto *mosq)
{
	UNUSED(mosq);
	return false;
}

int send__publish(struct mosquitto *mosq, uint16_t mid, const char *topic, uint32_t payloadlen, const void *payload, uint8_t qos, bool retain, bool dup, uint32_t subscription_identifier, const mosquitto_property *store_props, uint32_t expiry_interval)
{
	UNUSED(mosq);
	UNUSED(mid);
	UNUSED(topic);
	UNUSED(payloadlen);
	UNUSED(payload);
	UNUSED(qos);
	UNUSED(retain);
	UNUSED(dup);
	UNUSED(subscription_identifier);
	UNUSED(store_props);
	UNUSED(expiry_interval);

	return MOSQ_ERR_SUCCESS;
}

int send__pubcomp(struct mosquitto *mosq, uint16_t mid, const mosquitto_property *properties)
{
	UNUSED(mosq);
	UNUSED(mid);
	UNUSED(properties);

	return MOSQ_ERR_SUCCESS;
}

int send__pubrec(struct mosquitto *mosq, uint16_t mid, uint8_t reason_code, const mosquitto_property *properties)
{
	UNUSED(mosq);
	UNUSED(mid);
	UNUSED(reason_code);
	UNUSED(properties);

	return MOSQ_ERR_SUCCESS;
}

int send__pubrel(struct mosquitto *mosq, uint16_t mid, const mosquitto_property *properties)
{
	UNUSED(mosq);
	UNUSED(mid);
	UNUSED(properties);

	return MOSQ_ERR_SUCCESS;
}

int mosquitto_acl_check(struct mosquitto *context, const char *topic, uint32_t payloadlen, void* payload, uint8_t qos, bool retain, int access)
{
	UNUSED(context);
	UNUSED(topic);
	UNUSED(payloadlen);
	UNUSED(payload);
	UNUSED(qos);
	UNUSED(retain);
	UNUSED(access);

	return MOSQ_ERR_SUCCESS;
}

uint16_t mosquitto__mid_generate(struct mosquitto *mosq)
{
	static uint16_t mid = 1;

	UNUSED(mosq);

	return ++mid;
}

int mosquitto_property_add_varint(mosquitto_property **proplist, int identifier, uint32_t value)
{
	UNUSED(proplist);
	UNUSED(identifier);
	UNUSED(value);

	return MOSQ_ERR_SUCCESS;
}

int persist__backup(bool shutdown)
{
	UNUSED(shutdown);

	return MOSQ_ERR_SUCCESS;
}

int persist__restore(void)
{
	return MOSQ_ERR_SUCCESS;
}

void mosquitto_property_free_all(mosquitto_property **properties)
{
	UNUSED(properties);
}

int retain__init(void)
{
	return MOSQ_ERR_SUCCESS;
}

void retain__clean(struct mosquitto__retainhier **retainhier)
{
	UNUSED(retainhier);
}

int retain__queue(struct mosquitto *context, const char *sub, uint8_t sub_qos, uint32_t subscription_identifier)
{
	UNUSED(context);
	UNUSED(sub);
	UNUSED(sub_qos);
	UNUSED(subscription_identifier);

	return MOSQ_ERR_SUCCESS;
}

int retain__store(const char *topic, struct mosquitto_base_msg *stored, char **split_topics, bool persist)
{
	UNUSED(topic);
	UNUSED(stored);
	UNUSED(split_topics);
	UNUSED(persist);

	return MOSQ_ERR_SUCCESS;
}


void util__decrement_receive_quota(struct mosquitto *mosq)
{
	if(mosq->msgs_in.inflight_quota > 0){
		mosq->msgs_in.inflight_quota--;
	}
}

void util__decrement_send_quota(struct mosquitto *mosq)
{
	if(mosq->msgs_out.inflight_quota > 0){
		mosq->msgs_out.inflight_quota--;
	}
}


void util__increment_receive_quota(struct mosquitto *mosq)
{
	mosq->msgs_in.inflight_quota++;
}

void util__increment_send_quota(struct mosquitto *mosq)
{
	mosq->msgs_out.inflight_quota++;
}

<<<<<<< HEAD
int util__random_bytes(void *bytes, int count)
{
	UNUSED(bytes);
	UNUSED(count);

	return MOSQ_ERR_SUCCESS;
}

void plugin_persist__handle_client_msg_add(struct mosquitto *context, const struct mosquitto_client_msg *cmsg)
{
	UNUSED(context);
	UNUSED(cmsg);
}
void plugin_persist__handle_client_msg_delete(struct mosquitto *context, const struct mosquitto_client_msg *cmsg)
{
	UNUSED(context);
	UNUSED(cmsg);
}
void plugin_persist__handle_client_msg_update(struct mosquitto *context, const struct mosquitto_client_msg *cmsg)
{
	UNUSED(context);
	UNUSED(cmsg);
}
void plugin_persist__handle_client_msg_clear(struct mosquitto *context, uint8_t direction)
{
	UNUSED(context);
	UNUSED(direction);
}
void plugin_persist__handle_base_msg_add(struct mosquitto_base_msg *msg)
{
	UNUSED(msg);
}
void plugin_persist__handle_base_msg_delete(struct mosquitto_base_msg *msg)
{
	UNUSED(msg);
}
void plugin_persist__handle_retain_msg_add(struct mosquitto_base_msg *msg)
{
	UNUSED(msg);
}
void plugin_persist__handle_retain_msg_delete(struct mosquitto_base_msg *msg)
{
	UNUSED(msg);
}
void plugin_persist__handle_subscription_delete(struct mosquitto *context, const char *sub)
{
	UNUSED(context);
	UNUSED(sub);
=======
int session_expiry__add_from_persistence(struct mosquitto *context, time_t expiry_time)
{
	UNUSED(context);
	UNUSED(expiry_time);
	return 0;
>>>>>>> a8448a9c
}<|MERGE_RESOLUTION|>--- conflicted
+++ resolved
@@ -182,7 +182,6 @@
 	mosq->msgs_out.inflight_quota++;
 }
 
-<<<<<<< HEAD
 int util__random_bytes(void *bytes, int count)
 {
 	UNUSED(bytes);
@@ -231,11 +230,10 @@
 {
 	UNUSED(context);
 	UNUSED(sub);
-=======
+}
 int session_expiry__add_from_persistence(struct mosquitto *context, time_t expiry_time)
 {
 	UNUSED(context);
 	UNUSED(expiry_time);
 	return 0;
->>>>>>> a8448a9c
 }