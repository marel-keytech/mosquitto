import atexit
import errno
import os
import socket
import subprocess
import struct
import sys
import time

import traceback

import mqtt5_props

import __main__

from pathlib import Path
vg_index = 1
vg_logfiles = []

class TestError(Exception):
    def __init__(self, message="Mismatched packets"):
        self.message = message

def get_build_root():
    result = os.getenv("BUILD_ROOT")
    if result is None:
        result = str(Path(__file__).resolve().parents[1])
    return result

def start_broker(filename, cmd=None, port=0, use_conf=False, expect_fail=False, nolog=False, checkhost="localhost", env=None):
    global vg_index
    global vg_logfiles

    delay = 0.1

    if use_conf:
        cmd = [get_build_root() + '/src/mosquitto', '-v', '-c', filename.replace('.py', '.conf')]

        if port == 0:
            port = 1888
    else:
        if cmd is None and port != 0:
            cmd = [get_build_root() + '/src/mosquitto', '-v', '-p', str(port)]
        elif cmd is None and port == 0:
            port = 1888
            cmd = [get_build_root() + '/src/mosquitto', '-v', '-c', filename.replace('.py', '.conf')]
        elif cmd is not None and port == 0:
            port = 1888

    if os.environ.get('MOSQ_USE_VALGRIND') is not None:
        logfile = filename+'.'+str(vg_index)+'.vglog'
        if os.environ.get('MOSQ_USE_VALGRIND') == 'callgrind':
            cmd = ['valgrind', '-q', '--tool=callgrind', '--log-file='+logfile] + cmd
        elif os.environ.get('MOSQ_USE_VALGRIND') == 'massif':
            cmd = ['valgrind', '-q', '--tool=massif', '--log-file='+logfile] + cmd
        elif os.environ.get('MOSQ_USE_VALGRIND') == 'failgrind':
            cmd = ['fg-helper'] + cmd
        else:
            cmd = ['valgrind', '-q', '--trace-children=yes', '--leak-check=full', '--show-leak-kinds=all', '--log-file='+logfile] + cmd
        vg_logfiles.append(logfile)
        vg_index += 1
        delay = 1

    #print(port)
    #print(cmd)
    if nolog == False:
        broker = subprocess.Popen(cmd, stderr=subprocess.PIPE, env=env)
    else:
        broker = subprocess.Popen(cmd, stderr=subprocess.DEVNULL, env=env)
    for i in range(0, 20):
        time.sleep(delay)
        c = None
        try:
            c = socket.create_connection((checkhost, port))
        except socket.error as err:
            if err.errno != errno.ECONNREFUSED:
                raise

        if c is not None:
            c.close()
            return broker

    if expect_fail == False:
        outs, errs = broker.communicate(timeout=1)
        print("FAIL: unable to start broker: %s" % errs)
        raise IOError
    else:
        return None

def start_client(filename, cmd, env, port=1888):
    if cmd is None:
        raise ValueError
    if os.environ.get('MOSQ_USE_VALGRIND') is not None:
        cmd = ['valgrind', '-q', '--log-file='+filename+'.vglog'] + cmd

    cmd = cmd + [str(port)]
<<<<<<< HEAD
    return subprocess.Popen(cmd, env=env, stdout=subprocess.PIPE, stderr=subprocess.STDOUT)

def wait_for_subprocess(client,timeout=10,terminate_timeout=2):
    rc=0
    try:
        client.wait(timeout)
    except subprocess.TimeoutExpired:
        rc=1
        client.terminate()
        try:
            client.wait(terminate_timeout)
        except subprocess.TimeoutExpired:
            rc=2
            client.kill()
            try:
                client.wait(terminate_timeout)
            except subprocess.TimeoutExpired:
                rc=3
                pass
    return rc
=======
    return subprocess.Popen(cmd, env=env, stdout=subprocess.PIPE, stderr=subprocess.PIPE)
>>>>>>> 4093e717

def pub_helper(port, proto_ver=4):
    connect_packet = gen_connect("pub-helper", proto_ver=proto_ver)
    connack_packet = gen_connack(rc=0, proto_ver=proto_ver)

    sock = do_client_connect(connect_packet, connack_packet, port=port, connack_error="pub helper connack")
    return sock


def sub_helper(port, topic='#', qos=0, proto_ver=4):
    connect_packet = gen_connect("sub-helper", proto_ver=proto_ver)
    connack_packet = gen_connack(rc=0, proto_ver=proto_ver)

    mid = 1
    subscribe_packet = gen_subscribe(mid=mid, topic=topic, qos=qos, proto_ver=proto_ver)
    suback_packet = gen_suback(mid=mid, qos=qos, proto_ver=proto_ver)
    sock = do_client_connect(connect_packet, connack_packet, port=port)
    do_send_receive(sock, subscribe_packet, suback_packet, "sub helper suback")
    return sock


def expect_packet(sock, name, expected):
    if len(expected) > 0:
        rlen = len(expected)
    else:
        rlen = 1

    packet_recvd = b""
    try:
        while len(packet_recvd) < rlen:
            data = sock.recv(rlen-len(packet_recvd))
            if len(data) == 0:
                raise BrokenPipeError(f"when reading {name} from {sock.getpeername()}")
            packet_recvd += data
    except socket.timeout:
        pass

    if packet_matches(name, packet_recvd, expected):
        return True
    else:
        raise TestError


def packet_matches(name, recvd, expected):
    if recvd != expected:
        print("FAIL: Received incorrect "+name+".")
        try:
            print("Received: "+to_string(recvd))
        except struct.error:
            print("Received (not decoded, len=%d): %s" % (len(recvd), recvd))
        try:
            print("Expected: "+to_string(expected))
        except struct.error:
            print("Expected (not decoded, len=%d): %s" % (len(expected), expected))
        traceback.print_stack(file=sys.stdout)

        return False
    else:
        return True


def receive_unordered(sock, recv1_packet, recv2_packet, error_string):
    expected1 = recv1_packet + recv2_packet
    expected2 = recv2_packet + recv1_packet
    recvd = b''
    while len(recvd) < len(expected1):
        r = sock.recv(1)
        if len(r) == 0:
            raise ValueError(error_string)
        recvd += r

    if recvd == expected1 or recvd == expected2:
        return
    else:
        packet_matches(error_string, recvd, expected2)
        raise ValueError(error_string)


def do_send_receive(sock, send_packet, receive_packet, error_string="send receive error"):
    size = len(send_packet)
    total_sent = 0
    while total_sent < size:
        sent = sock.send(send_packet[total_sent:])
        if sent == 0:
            raise RuntimeError("socket connection broken")
        total_sent += sent

    if expect_packet(sock, error_string, receive_packet):
        return sock
    else:
        sock.close()
        raise ValueError


# Useful for mocking a client receiving (with ack) a qos1 publish
def do_receive_send(sock, receive_packet, send_packet, error_string="receive send error"):
    if expect_packet(sock, error_string, receive_packet):
        size = len(send_packet)
        total_sent = 0
        while total_sent < size:
            sent = sock.send(send_packet[total_sent:])
            if sent == 0:
                raise RuntimeError("socket connection broken")
            total_sent += sent
        return sock
    else:
        sock.close()
        raise ValueError


def client_connect_only(hostname="localhost", port=1888, timeout=10):
    sock = socket.socket(socket.AF_INET, socket.SOCK_STREAM)
    sock.settimeout(timeout)
    sock.connect((hostname, port))
    return sock

def client_connect_only_unix(path, timeout=10):
    sock = socket.socket(socket.AF_UNIX, socket.SOCK_STREAM)
    sock.settimeout(timeout)
    sock.connect(path)
    return sock

def do_client_connect(connect_packet, connack_packet, hostname="localhost", port=1888, timeout=10, connack_error="connack"):
    sock = client_connect_only(hostname, port, timeout)

    return do_send_receive(sock, connect_packet, connack_packet, connack_error)


def do_client_connect_unix(connect_packet, connack_packet, path, timeout=10, connack_error="connack"):
    sock = client_connect_only_unix(path, timeout)

    return do_send_receive(sock, connect_packet, connack_packet, connack_error)


def remaining_length(packet):
    l = min(5, len(packet))
    all_bytes = struct.unpack("!"+"B"*l, packet[:l])
    mult = 1
    rl = 0
    for i in range(1,l-1):
        byte = all_bytes[i]

        rl += (byte & 127) * mult
        mult *= 128
        if byte & 128 == 0:
            packet = packet[i+1:]
            break

    return (packet, rl)


def to_hex_string(packet):
    if len(packet) == 0:
        return ""

    s = ""
    while len(packet) > 0:
        packet0 = struct.unpack("!B", packet[0])
        s = s+hex(packet0[0]) + " "
        packet = packet[1:]

    return s


def to_string(packet):
    if len(packet) == 0:
        return ""

    packet0 = struct.unpack("!B%ds" % (len(packet)-1), bytes(packet))
    packet0 = packet0[0]
    cmd = packet0 & 0xF0
    if cmd == 0x00:
        # Reserved
        return "0x00"
    elif cmd == 0x10:
        # CONNECT
        (packet, rl) = remaining_length(packet)
        pack_format = "!H" + str(len(packet)-2) + 's'
        (slen, packet) = struct.unpack(pack_format, packet)
        pack_format = "!" + str(slen)+'sBBH' + str(len(packet)-slen-4) + 's'
        (protocol, proto_ver, flags, keepalive, packet) = struct.unpack(pack_format, packet)
        s = "CONNECT, proto="+str(protocol)+str(proto_ver)+", keepalive="+str(keepalive)
        if flags&2:
            s = s+", clean-session"
        else:
            s = s+", durable"

        pack_format = "!H" + str(len(packet)-2) + 's'
        (slen, packet) = struct.unpack(pack_format, packet)
        pack_format = "!" + str(slen)+'s' + str(len(packet)-slen) + 's'
        (client_id, packet) = struct.unpack(pack_format, packet)
        s = s+", id="+str(client_id)

        if flags&4:
            pack_format = "!H" + str(len(packet)-2) + 's'
            (slen, packet) = struct.unpack(pack_format, packet)
            pack_format = "!" + str(slen)+'s' + str(len(packet)-slen) + 's'
            (will_topic, packet) = struct.unpack(pack_format, packet)
            s = s+", will-topic="+str(will_topic)

            pack_format = "!H" + str(len(packet)-2) + 's'
            (slen, packet) = struct.unpack(pack_format, packet)
            pack_format = "!" + str(slen)+'s' + str(len(packet)-slen) + 's'
            (will_message, packet) = struct.unpack(pack_format, packet)
            s = s+", will-message="+will_message

            s = s+", will-qos="+str((flags&24)>>3)
            s = s+", will-retain="+str((flags&32)>>5)

        if flags&128:
            pack_format = "!H" + str(len(packet)-2) + 's'
            (slen, packet) = struct.unpack(pack_format, packet)
            pack_format = "!" + str(slen)+'s' + str(len(packet)-slen) + 's'
            (username, packet) = struct.unpack(pack_format, packet)
            s = s+", username="+str(username)

        if flags&64:
            pack_format = "!H" + str(len(packet)-2) + 's'
            (slen, packet) = struct.unpack(pack_format, packet)
            pack_format = "!" + str(slen)+'s' + str(len(packet)-slen) + 's'
            (password, packet) = struct.unpack(pack_format, packet)
            s = s+", password="+str(password)

        if flags&1:
            s = s+", reserved=1"

        return s
    elif cmd == 0x20:
        # CONNACK
        if len(packet) == 4:
            (cmd, rl, resv, rc) = struct.unpack('!BBBB', packet)
            return "CONNACK, rl="+str(rl)+", res="+str(resv)+", rc="+str(rc)
        elif len(packet) == 5:
            (cmd, rl, flags, reason_code, proplen) = struct.unpack('!BBBBB', packet)
            return "CONNACK, rl="+str(rl)+", flags="+str(flags)+", rc="+str(reason_code)+", proplen="+str(proplen)
        else:
            return "CONNACK, (not decoded)"

    elif cmd == 0x30:
        # PUBLISH
        dup = (packet0 & 0x08)>>3
        qos = (packet0 & 0x06)>>1
        retain = (packet0 & 0x01)
        (packet, rl) = remaining_length(packet)
        pack_format = "!H" + str(len(packet)-2) + 's'
        (tlen, packet) = struct.unpack(pack_format, packet)
        pack_format = "!" + str(tlen)+'s' + str(len(packet)-tlen) + 's'
        (topic, packet) = struct.unpack(pack_format, packet)
        s = "PUBLISH, rl="+str(rl)+", topic="+str(topic)+", qos="+str(qos)+", retain="+str(retain)+", dup="+str(dup)
        if qos > 0:
            pack_format = "!H" + str(len(packet)-2) + 's'
            (mid, packet) = struct.unpack(pack_format, packet)
            s = s + ", mid="+str(mid)

        s = s + ", payload="+str(packet)
        return s
    elif cmd == 0x40:
        # PUBACK
        if len(packet) == 5:
            (cmd, rl, mid, reason_code) = struct.unpack('!BBHB', packet)
            return "PUBACK, rl="+str(rl)+", mid="+str(mid)+", reason_code="+str(reason_code)
        else:
            (cmd, rl, mid) = struct.unpack('!BBH', packet)
            return "PUBACK, rl="+str(rl)+", mid="+str(mid)
    elif cmd == 0x50:
        # PUBREC
        if len(packet) == 5:
            (cmd, rl, mid, reason_code) = struct.unpack('!BBHB', packet)
            return "PUBREC, rl="+str(rl)+", mid="+str(mid)+", reason_code="+str(reason_code)
        else:
            (cmd, rl, mid) = struct.unpack('!BBH', packet)
            return "PUBREC, rl="+str(rl)+", mid="+str(mid)
    elif cmd == 0x60:
        # PUBREL
        dup = (packet0 & 0x08)>>3
        (cmd, rl, mid) = struct.unpack('!BBH', packet)
        return "PUBREL, rl="+str(rl)+", mid="+str(mid)+", dup="+str(dup)
    elif cmd == 0x70:
        # PUBCOMP
        (cmd, rl, mid) = struct.unpack('!BBH', packet)
        return "PUBCOMP, rl="+str(rl)+", mid="+str(mid)
    elif cmd == 0x80:
        # SUBSCRIBE
        (packet, rl) = remaining_length(packet)
        pack_format = "!H" + str(len(packet)-2) + 's'
        (mid, packet) = struct.unpack(pack_format, packet)
        s = "SUBSCRIBE, rl="+str(rl)+", mid="+str(mid)
        topic_index = 0
        while len(packet) > 0:
            pack_format = "!H" + str(len(packet)-2) + 's'
            (tlen, packet) = struct.unpack(pack_format, packet)
            pack_format = "!" + str(tlen)+'sB' + str(len(packet)-tlen-1) + 's'
            (topic, qos, packet) = struct.unpack(pack_format, packet)
            s = s + ", topic"+str(topic_index)+"="+str(topic)+","+str(qos)
        return s
    elif cmd == 0x90:
        # SUBACK
        (packet, rl) = remaining_length(packet)
        pack_format = "!H" + str(len(packet)-2) + 's'
        (mid, packet) = struct.unpack(pack_format, packet)
        pack_format = "!" + "B"*len(packet)
        granted_qos = struct.unpack(pack_format, packet)

        s = "SUBACK, rl="+str(rl)+", mid="+str(mid)+", granted_qos="+str(granted_qos[0])
        for i in range(1, len(granted_qos)-1):
            s = s+", "+str(granted_qos[i])
        return s
    elif cmd == 0xA0:
        # UNSUBSCRIBE
        (packet, rl) = remaining_length(packet)
        pack_format = "!H" + str(len(packet)-2) + 's'
        (mid, packet) = struct.unpack(pack_format, packet)
        s = "UNSUBSCRIBE, rl="+str(rl)+", mid="+str(mid)
        topic_index = 0
        while len(packet) > 0:
            pack_format = "!H" + str(len(packet)-2) + 's'
            (tlen, packet) = struct.unpack(pack_format, packet)
            pack_format = "!" + str(tlen)+'s' + str(len(packet)-tlen) + 's'
            (topic, packet) = struct.unpack(pack_format, packet)
            s = s + ", topic"+str(topic_index)+"="+str(topic)
        return s
    elif cmd == 0xB0:
        # UNSUBACK
        (cmd, rl, mid) = struct.unpack('!BBH', packet)
        return "UNSUBACK, rl="+str(rl)+", mid="+str(mid)
    elif cmd == 0xC0:
        # PINGREQ
        (cmd, rl) = struct.unpack('!BB', packet)
        return "PINGREQ, rl="+str(rl)
    elif cmd == 0xD0:
        # PINGRESP
        (cmd, rl) = struct.unpack('!BB', packet)
        return "PINGRESP, rl="+str(rl)
    elif cmd == 0xE0:
        # DISCONNECT
        if len(packet) == 3:
            (cmd, rl, reason_code) = struct.unpack('!BBB', packet)
            return "DISCONNECT, rl="+str(rl)+", reason_code="+str(reason_code)
        else:
            (cmd, rl) = struct.unpack('!BB', packet)
            return "DISCONNECT, rl="+str(rl)
    elif cmd == 0xF0:
        # AUTH
        (cmd, rl) = struct.unpack('!BB', packet)
        return "AUTH, rl="+str(rl)


def read_varint(sock, rl):
    varint = 0
    multiplier = 1
    while True:
        byte = sock.recv(1)
        byte, = struct.unpack("!B", byte)
        varint += (byte & 127)*multiplier
        multiplier *= 128
        rl -= 1
        if byte & 128 == 0x00:
            return (varint, rl)


def mqtt_read_string(sock, rl):
    slen = sock.recv(2)
    slen, = struct.unpack("!H", slen)
    payload = sock.recv(slen)
    payload, = struct.unpack("!%ds" % (slen), payload)
    rl -= (2 + slen)
    return (payload, rl)


def read_publish(sock, proto_ver=4):
    cmd, = struct.unpack("!B", sock.recv(1))
    if cmd & 0xF0 != 0x30:
        raise ValueError

    qos = (cmd & 0x06) >> 1
    rl, t = read_varint(sock, 0)
    topic, rl = mqtt_read_string(sock, rl)

    if qos > 0:
        sock.recv(2)
        rl -= 1

    if proto_ver == 5:
        proplen, rl = read_varint(sock, rl)
        sock.recv(proplen)
        rl -= proplen

    payload = sock.recv(rl).decode('utf-8')
    return payload


def gen_fixed_hdr(command, remaining_length):
    return struct.pack("B", command) + pack_remaining_length(remaining_length)

def gen_variable_hdr(mid=None):
    if mid is not None:
        return struct.pack("!H", mid)
    else:
        return b""


def gen_connect(client_id, clean_session=True, keepalive=60, username=None, password=None, will_topic=None, will_qos=0, will_retain=False, will_payload=b"", proto_ver=4, connect_reserved=False, properties=b"", will_properties=b"", session_expiry=-1):
    if (proto_ver&0x7F) == 3 or proto_ver == 0:
        remaining_length = 12
    elif (proto_ver&0x7F) == 4 or proto_ver == 5:
        remaining_length = 10
    else:
        raise ValueError

    if client_id != None:
        client_id = client_id.encode("utf-8")
        remaining_length = remaining_length + 2+len(client_id)
    else:
        remaining_length = remaining_length + 2

    connect_flags = 0

    if connect_reserved:
        connect_flags = connect_flags | 0x01

    if clean_session:
        connect_flags = connect_flags | 0x02

    if proto_ver == 5:
        if properties == b"":
            properties += mqtt5_props.gen_uint16_prop(mqtt5_props.PROP_RECEIVE_MAXIMUM, 20)

        if session_expiry != -1:
            properties += mqtt5_props.gen_uint32_prop(mqtt5_props.PROP_SESSION_EXPIRY_INTERVAL, session_expiry)

        properties = mqtt5_props.prop_finalise(properties)
        remaining_length += len(properties)

    if will_topic != None:
        will_topic = will_topic.encode("utf-8")
        remaining_length = remaining_length + 2+len(will_topic) + 2+len(will_payload)
        connect_flags = connect_flags | 0x04 | ((will_qos&0x03) << 3)
        if will_retain:
            connect_flags = connect_flags | 32
        if proto_ver == 5:
            will_properties = mqtt5_props.prop_finalise(will_properties)
            remaining_length += len(will_properties)

    if username != None:
        username = username.encode("utf-8")
        remaining_length = remaining_length + 2+len(username)
        connect_flags = connect_flags | 0x80
        if password != None:
            password = password.encode("utf-8")
            connect_flags = connect_flags | 0x40
            remaining_length = remaining_length + 2+len(password)

    rl = pack_remaining_length(remaining_length)
    packet = struct.pack("!B"+str(len(rl))+"s", 0x10, rl)
    if (proto_ver&0x7F) == 3 or proto_ver == 0:
        packet = packet + struct.pack("!H6sBBH", len(b"MQIsdp"), b"MQIsdp", proto_ver, connect_flags, keepalive)
    elif (proto_ver&0x7F) == 4 or proto_ver == 5:
        packet = packet + struct.pack("!H4sBBH", len(b"MQTT"), b"MQTT", proto_ver, connect_flags, keepalive)

    if proto_ver == 5:
        packet += properties

    if client_id != None:
        packet = packet + struct.pack("!H"+str(len(client_id))+"s", len(client_id), bytes(client_id))
    else:
        packet = packet + struct.pack("!H", 0)

    if will_topic != None:
        packet += will_properties
        packet = packet + struct.pack("!H"+str(len(will_topic))+"s", len(will_topic), will_topic)
        if len(will_payload) > 0:
            packet = packet + struct.pack("!H"+str(len(will_payload))+"s", len(will_payload), will_payload)
        else:
            packet = packet + struct.pack("!H", 0)

    if username != None:
        packet = packet + struct.pack("!H"+str(len(username))+"s", len(username), username)
        if password != None:
            packet = packet + struct.pack("!H"+str(len(password))+"s", len(password), password)
    return packet

def gen_connack(flags=0, rc=0, proto_ver=4, properties=b"", property_helper=True):
    if proto_ver == 5:
        if property_helper == True:
            if properties is not None:
                properties = mqtt5_props.gen_uint16_prop(mqtt5_props.PROP_TOPIC_ALIAS_MAXIMUM, 10) \
                    + properties + mqtt5_props.gen_uint16_prop(mqtt5_props.PROP_RECEIVE_MAXIMUM, 20)
            else:
                properties = b""
        properties = mqtt5_props.prop_finalise(properties)

        packet = struct.pack('!BBBB', 32, 2+len(properties), flags, rc) + properties
    else:
        packet = struct.pack('!BBBB', 32, 2, flags, rc);

    return packet

def gen_publish(topic, qos, payload=None, retain=False, dup=False, mid=0, proto_ver=4, properties=b""):
    topic = topic.encode("utf-8")
    rl = 2+len(topic)
    pack_format = "H"+str(len(topic))+"s"
    if qos > 0:
        rl = rl + 2
        pack_format = pack_format + "H"

    if proto_ver == 5:
        properties = mqtt5_props.prop_finalise(properties)
        rl += len(properties)
        # This will break if len(properties) > 127
        pack_format = pack_format + "%ds"%(len(properties))

    if payload != None:
        payload = payload.encode("utf-8")
        rl = rl + len(payload)
        pack_format = pack_format + str(len(payload))+"s"
    else:
        payload = b""
        pack_format = pack_format + "0s"

    rlpacked = pack_remaining_length(rl)
    cmd = 48 | (qos<<1)
    if retain:
        cmd = cmd + 1
    if dup:
        cmd = cmd + 8

    if proto_ver == 5:
        if qos > 0:
            return struct.pack("!B" + str(len(rlpacked))+"s" + pack_format, cmd, rlpacked, len(topic), topic, mid, properties, payload)
        else:
            return struct.pack("!B" + str(len(rlpacked))+"s" + pack_format, cmd, rlpacked, len(topic), topic, properties, payload)
    else:
        if qos > 0:
            return struct.pack("!B" + str(len(rlpacked))+"s" + pack_format, cmd, rlpacked, len(topic), topic, mid, payload)
        else:
            return struct.pack("!B" + str(len(rlpacked))+"s" + pack_format, cmd, rlpacked, len(topic), topic, payload)

def _gen_command_with_mid(cmd, mid, proto_ver=4, reason_code=-1, properties=None):
    if proto_ver == 5 and (reason_code != -1 or properties is not None):
        if reason_code == -1:
            reason_code = 0

        if properties is None:
            return struct.pack('!BBHB', cmd, 3, mid, reason_code)
        elif properties == "":
            return struct.pack('!BBHBB', cmd, 4, mid, reason_code, 0)
        else:
            properties = mqtt5_props.prop_finalise(properties)
            pack_format = "!BBHB"+str(len(properties))+"s"
            return struct.pack(pack_format, cmd, 2+1+len(properties), mid, reason_code, properties)
    else:
        return struct.pack('!BBH', cmd, 2, mid)

def gen_puback(mid, proto_ver=4, reason_code=-1, properties=None):
    return _gen_command_with_mid(64, mid, proto_ver, reason_code, properties)

def gen_pubrec(mid, proto_ver=4, reason_code=-1, properties=None):
    return _gen_command_with_mid(80, mid, proto_ver, reason_code, properties)

def gen_pubrel(mid, dup=False, proto_ver=4, reason_code=-1, properties=None):
    if dup:
        cmd = 96+8+2
    else:
        cmd = 96+2
    return _gen_command_with_mid(cmd, mid, proto_ver, reason_code, properties)

def gen_pubcomp(mid, proto_ver=4, reason_code=-1, properties=None):
    return _gen_command_with_mid(112, mid, proto_ver, reason_code, properties)


def gen_subscribe(mid, topic, qos, cmd=130, proto_ver=4, properties=b""):
    topic = topic.encode("utf-8")
    packet = struct.pack("!B", cmd)
    if proto_ver == 5:
        if properties == b"":
            packet += pack_remaining_length(2+1+2+len(topic)+1)
            pack_format = "!HBH"+str(len(topic))+"sB"
            return packet + struct.pack(pack_format, mid, 0, len(topic), topic, qos)
        else:
            properties = mqtt5_props.prop_finalise(properties)
            packet += pack_remaining_length(2+1+2+len(topic)+len(properties))
            pack_format = "!H"+str(len(properties))+"s"+"H"+str(len(topic))+"sB"
            return packet + struct.pack(pack_format, mid, properties, len(topic), topic, qos)
    else:
        packet += pack_remaining_length(2+2+len(topic)+1)
        pack_format = "!HH"+str(len(topic))+"sB"
        return packet + struct.pack(pack_format, mid, len(topic), topic, qos)


def gen_suback(mid, qos, proto_ver=4):
    if proto_ver == 5:
        return struct.pack('!BBHBB', 144, 2+1+1, mid, 0, qos)
    else:
        return struct.pack('!BBHB', 144, 2+1, mid, qos)

def gen_unsubscribe(mid, topic, cmd=162, proto_ver=4, properties=b""):
    topic = topic.encode("utf-8")
    if proto_ver == 5:
        if properties == b"":
            pack_format = "!BBHBH"+str(len(topic))+"s"
            return struct.pack(pack_format, cmd, 2+2+len(topic)+1, mid, 0, len(topic), topic)
        else:
            properties = mqtt5_props.prop_finalise(properties)
            packet = struct.pack("!B", cmd)
            l = 2+2+len(topic)+1+len(properties)
            packet += pack_remaining_length(l)
            pack_format = "!HB"+str(len(properties))+"sH"+str(len(topic))+"s"
            packet += struct.pack(pack_format, mid, len(properties), properties, len(topic), topic)
            return packet
    else:
        pack_format = "!BBHH"+str(len(topic))+"s"
        return struct.pack(pack_format, cmd, 2+2+len(topic), mid, len(topic), topic)

def gen_unsubscribe_multiple(mid, topics, proto_ver=4):
    packet = b""
    remaining_length = 0
    for t in topics:
        t = t.encode("utf-8")
        remaining_length += 2+len(t)
        packet += struct.pack("!H"+str(len(t))+"s", len(t), t)

    if proto_ver == 5:
        remaining_length += 2+1

        return struct.pack("!BBHB", 162, remaining_length, mid, 0) + packet
    else:
        remaining_length += 2

        return struct.pack("!BBH", 162, remaining_length, mid) + packet

def gen_unsuback(mid, reason_code=0, proto_ver=4):
    if proto_ver == 5:
        if isinstance(reason_code, list):
            reason_code_count = len(reason_code)
            p = struct.pack('!BBHB', 176, 3+reason_code_count, mid, 0)
            for r in reason_code:
                p += struct.pack('B', r)
            return p
        else:
            return struct.pack('!BBHBB', 176, 4, mid, 0, reason_code)
    else:
        return struct.pack('!BBH', 176, 2, mid)

def gen_pingreq():
    return struct.pack('!BB', 192, 0)

def gen_pingresp():
    return struct.pack('!BB', 208, 0)


def _gen_short(cmd, reason_code=-1, proto_ver=5, properties=None):
    if proto_ver == 5 and (reason_code != -1 or properties is not None):
        if reason_code == -1:
             reason_code = 0

        if properties is None:
            return struct.pack('!BBB', cmd, 1, reason_code)
        elif properties == "":
            return struct.pack('!BBBB', cmd, 2, reason_code, 0)
        else:
            properties = mqtt5_props.prop_finalise(properties)
            return struct.pack("!BBB", cmd, 1+len(properties), reason_code) + properties
    else:
        return struct.pack('!BB', cmd, 0)

def gen_disconnect(reason_code=-1, proto_ver=4, properties=None):
    return _gen_short(0xE0, reason_code, proto_ver, properties)

def gen_auth(reason_code=-1, properties=None):
    return _gen_short(0xF0, reason_code, 5, properties)


def pack_remaining_length(remaining_length):
    s = b""
    while True:
        byte = remaining_length % 128
        remaining_length = remaining_length // 128
        # If there are more digits to encode, set the top bit of this digit
        if remaining_length > 0:
            byte = byte | 0x80

        s = s + struct.pack("!B", byte)
        if remaining_length == 0:
            return s


def get_port(count=1):
    if count == 1:
        if len(sys.argv) == 2:
            return int(sys.argv[1])
        else:
            return 1888
    else:
        if len(sys.argv) >= 1+count:
            p = ()
            for i in range(0, count):
                p = p + (int(sys.argv[1+i]),)
            return p
        else:
            return tuple(range(1888, 1888+count))


def get_lib_port():
    if len(sys.argv) == 3:
        return int(sys.argv[2])
    else:
        return 1888


def do_ping(sock, error_string="pingresp"):
     do_send_receive(sock, gen_pingreq(), gen_pingresp(), error_string)


@atexit.register
def test_cleanup():
    global vg_logfiles

    if os.environ.get('MOSQ_USE_VALGRIND') is not None:
        for f in vg_logfiles:
            try:
                if os.stat(f).st_size == 0:
                    os.remove(f)
            except OSError:
                pass<|MERGE_RESOLUTION|>--- conflicted
+++ resolved
@@ -94,7 +94,6 @@
         cmd = ['valgrind', '-q', '--log-file='+filename+'.vglog'] + cmd
 
     cmd = cmd + [str(port)]
-<<<<<<< HEAD
     return subprocess.Popen(cmd, env=env, stdout=subprocess.PIPE, stderr=subprocess.STDOUT)
 
 def wait_for_subprocess(client,timeout=10,terminate_timeout=2):
@@ -115,9 +114,6 @@
                 rc=3
                 pass
     return rc
-=======
-    return subprocess.Popen(cmd, env=env, stdout=subprocess.PIPE, stderr=subprocess.PIPE)
->>>>>>> 4093e717
 
 def pub_helper(port, proto_ver=4):
     connect_packet = gen_connect("pub-helper", proto_ver=proto_ver)
