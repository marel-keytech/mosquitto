--- conflicted
+++ resolved
@@ -4,7 +4,6 @@
 
 from mosq_test_helper import *
 
-<<<<<<< HEAD
 def do_test(proto_ver):
     rc = 1
     keepalive = 60
@@ -55,6 +54,10 @@
                 rc = 0
 
         sock.close()
+    except socket.error as e:
+        if e.errno == errno.ECONNRESET:
+            # Connection has been closed by peer, this is the expected behaviour
+            rc = 0
     finally:
         broker.terminate()
         broker.wait()
@@ -67,67 +70,4 @@
 
 do_test(proto_ver=4)
 do_test(proto_ver=5)
-exit(0)
-=======
-rc = 1
-keepalive = 60
-
-connect_packet = mosq_test.gen_connect("subpub-qos2-test", keepalive=keepalive)
-connack_packet = mosq_test.gen_connack(rc=0)
-
-mid = 1
-subscribe_packet = mosq_test.gen_subscribe(mid, "subpub/qos2", 2)
-suback_packet = mosq_test.gen_suback(mid, 2)
-
-helper_connect = mosq_test.gen_connect("helper", keepalive=keepalive)
-helper_connack = mosq_test.gen_connack(rc=0)
-
-mid = 1
-publish1s_packet = mosq_test.gen_publish("subpub/qos2", qos=2, mid=mid, payload="message")
-pubrec1s_packet = mosq_test.gen_pubrec(mid)
-pubrel1s_packet = mosq_test.gen_pubrel(mid)
-pubcomp1s_packet = mosq_test.gen_pubcomp(mid)
-
-mid = 1
-publish1r_packet = mosq_test.gen_publish("subpub/qos2", qos=2, mid=mid, payload="message")
-pubrec1r_packet = mosq_test.gen_pubrec(mid)
-pubrel1r_packet = mosq_test.gen_pubrel(mid)
-puback1r_packet = mosq_test.gen_puback(mid)
-
-pingreq_packet = mosq_test.gen_pingreq()
-pingresp_packet = mosq_test.gen_pingresp()
-
-port = mosq_test.get_port()
-broker = mosq_test.start_broker(filename=os.path.basename(__file__), port=port)
-
-try:
-    sock = mosq_test.do_client_connect(connect_packet, connack_packet, timeout=20, port=port)
-    mosq_test.do_send_receive(sock, subscribe_packet, suback_packet, "suback")
-
-    helper = mosq_test.do_client_connect(helper_connect, helper_connack, timeout=20, port=port)
-    mosq_test.do_send_receive(helper, publish1s_packet, pubrec1s_packet, "pubrec 1s")
-    mosq_test.do_send_receive(helper, pubrel1s_packet, pubcomp1s_packet, "pubcomp 1s")
-    helper.close()
-
-    if mosq_test.expect_packet(sock, "publish 1r", publish1r_packet):
-        mosq_test.do_send_receive(sock, pubrec1s_packet, pubrel1s_packet, "pubrel 1r")
-        sock.send(puback1r_packet)
-        sock.send(pingreq_packet)
-        p = sock.recv(len(pingresp_packet))
-        if len(p) == 0:
-            rc = 0
-
-    sock.close()
-except socket.error as e:
-    if e.errno == errno.ECONNRESET:
-        # Connection has been closed by peer, this is the expected behaviour
-        rc = 0
-finally:
-    broker.terminate()
-    broker.wait()
-    (stdo, stde) = broker.communicate()
-    if rc:
-        print(stde.decode('utf-8'))
-
-exit(rc)
->>>>>>> 70cc79a6
+exit(0)