--- conflicted
+++ resolved
@@ -42,13 +42,9 @@
 
     try:
         sock = socket.socket(socket.AF_INET, socket.SOCK_STREAM)
-<<<<<<< HEAD
-        ssock = ssl.wrap_socket(sock, ca_certs=f"{ssl_dir}/test-root-ca.crt", certfile=f"{ssl_dir}/client.crt", keyfile=f"{ssl_dir}/client.key", cert_reqs=ssl.CERT_REQUIRED)
-=======
-        context = ssl.create_default_context(ssl.Purpose.SERVER_AUTH, cafile="../ssl/test-root-ca.crt")
-        context.load_cert_chain(certfile="../ssl/client.crt", keyfile="../ssl/client.key")
+        context = ssl.create_default_context(ssl.Purpose.SERVER_AUTH, cafile=f"{ssl_dir}/test-root-ca.crt")
+        context.load_cert_chain(certfile=f"{ssl_dir}/client.crt", keyfile=f"{ssl_dir}/client.key")
         ssock = context.wrap_socket(sock, server_hostname="localhost")
->>>>>>> a8448a9c
         ssock.settimeout(20)
         ssock.connect(("localhost", port))
         mosq_test.do_send_receive(ssock, connect_packet, connack_packet, "connack")
