/*
Copyright (c) 2009-2020 Roger Light <roger@atchoo.org>

All rights reserved. This program and the accompanying materials
are made available under the terms of the Eclipse Public License 2.0
and Eclipse Distribution License v1.0 which accompany this distribution.

The Eclipse Public License is available at
   https://www.eclipse.org/legal/epl-2.0/
and the Eclipse Distribution License is available at
  http://www.eclipse.org/org/documents/edl-v10.php.

SPDX-License-Identifier: EPL-2.0 OR BSD-3-Clause

Contributors:
   Roger Light - initial implementation and documentation.
*/

#include "config.h"

#include <assert.h>
#include <errno.h>
#include <string.h>

#ifdef WITH_BROKER
#  include "mosquitto_broker_internal.h"
#  ifdef WITH_WEBSOCKETS
#    include <libwebsockets.h>
#  endif
#else
#  include "read_handle.h"
#endif

#include "callbacks.h"
#include "memory_mosq.h"
#include "mqtt_protocol.h"
#include "net_mosq.h"
#include "packet_mosq.h"
#include "read_handle.h"
#include "util_mosq.h"
#ifdef WITH_BROKER
#  include "sys_tree.h"
#  include "send_mosq.h"
#else
#  define G_BYTES_RECEIVED_INC(A)
#  define G_BYTES_SENT_INC(A)
#  define G_MSGS_SENT_INC(A)
#  define G_PUB_MSGS_SENT_INC(A)
#endif

#ifndef LWS_PRE
#  define LWS_PRE 0
#endif

int packet__alloc(struct mosquitto__packet **packet, uint8_t command, uint32_t remaining_length)
{
	uint8_t remaining_bytes[5], byte;
	int8_t remaining_count;
	uint32_t packet_length;
	uint32_t remaining_length_stored;
	int i;

	assert(packet);

	remaining_length_stored = remaining_length;
	remaining_count = 0;
	do{
		byte = remaining_length % 128;
		remaining_length = remaining_length / 128;
		/* If there are more digits to encode, set the top bit of this digit */
		if(remaining_length > 0){
			byte = byte | 0x80;
		}
		remaining_bytes[remaining_count] = byte;
		remaining_count++;
	}while(remaining_length > 0 && remaining_count < 5);
	if(remaining_count == 5) return MOSQ_ERR_PAYLOAD_SIZE;

	packet_length = remaining_length_stored + 1 + (uint8_t)remaining_count;
	(*packet) = mosquitto__malloc(sizeof(struct mosquitto__packet) + packet_length + LWS_PRE);
	if((*packet) == NULL) return MOSQ_ERR_NOMEM;

	/* Clear memory for everything but the payload - that will be set to valid
	 * values when the actual payload is copied in. */
	memset((*packet), 0, sizeof(struct mosquitto__packet));
	(*packet)->command = command;
	(*packet)->remaining_length = remaining_length_stored;
	(*packet)->remaining_count = remaining_count;
	(*packet)->packet_length = packet_length;

	(*packet)->payload[0] = (*packet)->command;
	for(i=0; i<(*packet)->remaining_count; i++){
		(*packet)->payload[i+1] = remaining_bytes[i];
	}
	(*packet)->pos = 1U + (uint8_t)(*packet)->remaining_count;

	return MOSQ_ERR_SUCCESS;
}

void packet__cleanup(struct mosquitto__packet_in *packet)
{
	if(!packet) return;

	/* Free data and reset values */
	packet->command = 0;
	packet->remaining_count = 0;
	packet->remaining_mult = 1;
	packet->remaining_length = 0;
	mosquitto__free(packet->payload);
	packet->payload = NULL;
	packet->to_process = 0;
	packet->pos = 0;
}


void packet__cleanup_all_no_locks(struct mosquitto *mosq)
{
	struct mosquitto__packet *packet;

	/* Out packet cleanup */
	while(mosq->out_packet){
		packet = mosq->out_packet;
		/* Free data and reset values */
		mosq->out_packet = mosq->out_packet->next;

		mosquitto__free(packet);
	}
	mosq->out_packet_count = 0;
	mosq->out_packet_last = NULL;

	packet__cleanup(&mosq->in_packet);
}

void packet__cleanup_all(struct mosquitto *mosq)
{
	pthread_mutex_lock(&mosq->out_packet_mutex);
	packet__cleanup_all_no_locks(mosq);
	pthread_mutex_unlock(&mosq->out_packet_mutex);
}


int packet__queue(struct mosquitto *mosq, struct mosquitto__packet *packet)
{
#ifndef WITH_BROKER
	char sockpair_data = 0;
#endif
	assert(mosq);
	assert(packet);

	packet->pos = 0;
	packet->to_process = packet->packet_length;

	packet->next = NULL;
	pthread_mutex_lock(&mosq->out_packet_mutex);
	if(mosq->out_packet){
		mosq->out_packet_last->next = packet;
	}else{
		mosq->out_packet = packet;
	}
	mosq->out_packet_last = packet;
	mosq->out_packet_count++;
	pthread_mutex_unlock(&mosq->out_packet_mutex);
#ifdef WITH_BROKER
#  ifdef WITH_WEBSOCKETS
	if(mosq->wsi){
		lws_callback_on_writable(mosq->wsi);
		return MOSQ_ERR_SUCCESS;
	}else{
		return packet__write(mosq);
	}
#  else
	return packet__write(mosq);
#  endif
#else

	/* Write a single byte to sockpairW (connected to sockpairR) to break out
	 * of select() if in threaded mode. */
	if(mosq->sockpairW != INVALID_SOCKET){
#ifndef WIN32
		if(write(mosq->sockpairW, &sockpair_data, 1)){
		}
#else
		send(mosq->sockpairW, &sockpair_data, 1, 0);
#endif
	}

	if(mosq->callback_depth == 0 && mosq->threaded == mosq_ts_none){
		return packet__write(mosq);
	}else{
		return MOSQ_ERR_SUCCESS;
	}
#endif
}


int packet__check_oversize(struct mosquitto *mosq, uint32_t remaining_length)
{
	uint32_t len;

	if(mosq->maximum_packet_size == 0) return MOSQ_ERR_SUCCESS;

	len = remaining_length + packet__varint_bytes(remaining_length);
	if(len > mosq->maximum_packet_size){
		return MOSQ_ERR_OVERSIZE_PACKET;
	}else{
		return MOSQ_ERR_SUCCESS;
	}
}

struct mosquitto__packet *packet__get_next_out(struct mosquitto *mosq)
{
	struct mosquitto__packet *packet = NULL;

	pthread_mutex_lock(&mosq->out_packet_mutex);
	if(mosq->out_packet){
		mosq->out_packet = mosq->out_packet->next;
		if(!mosq->out_packet){
			mosq->out_packet_last = NULL;
		}
		mosq->out_packet_count--;
		packet = mosq->out_packet;
	}
	pthread_mutex_unlock(&mosq->out_packet_mutex);

	return packet;
}


int packet__write(struct mosquitto *mosq)
{
	ssize_t write_length;
	struct mosquitto__packet *packet, *next_packet;
	enum mosquitto_client_state state;

	if(!mosq) return MOSQ_ERR_INVAL;
	if(!net__is_connected(mosq)) return MOSQ_ERR_NO_CONN;

	pthread_mutex_lock(&mosq->out_packet_mutex);
	packet = mosq->out_packet;
	pthread_mutex_unlock(&mosq->out_packet_mutex);

	if(packet == NULL){
		return MOSQ_ERR_SUCCESS;
	}

#ifdef WITH_BROKER
	mux__add_out(mosq);
#endif

	state = mosquitto__get_state(mosq);
	if(state == mosq_cs_connect_pending){
		return MOSQ_ERR_SUCCESS;
	}

	while(packet){
		while(packet->to_process > 0){
			write_length = net__write(mosq, &(packet->payload[packet->pos]), packet->to_process);
			if(write_length > 0){
				G_BYTES_SENT_INC(write_length);
				packet->to_process -= (uint32_t)write_length;
				packet->pos += (uint32_t)write_length;
			}else{
#ifdef WIN32
				errno = WSAGetLastError();
#endif
				if(errno == EAGAIN || errno == COMPAT_EWOULDBLOCK
#ifdef WIN32
						|| errno == WSAENOTCONN
#endif
						){
					return MOSQ_ERR_SUCCESS;
				}else{
					switch(errno){
						case COMPAT_ECONNRESET:
							return MOSQ_ERR_CONN_LOST;
						case COMPAT_EINTR:
							return MOSQ_ERR_SUCCESS;
						default:
							return MOSQ_ERR_ERRNO;
					}
				}
			}
		}

		G_MSGS_SENT_INC(1);
		if(((packet->command)&0xF6) == CMD_PUBLISH){
			G_PUB_MSGS_SENT_INC(1);
#ifndef WITH_BROKER
			callback__on_publish(mosq, packet->mid, 0, NULL);
		}else if(((packet->command)&0xF0) == CMD_DISCONNECT){
			do_client_disconnect(mosq, MOSQ_ERR_SUCCESS, NULL);
			return MOSQ_ERR_SUCCESS;
#endif
		}else if(((packet->command)&0xF0) == CMD_PUBLISH){
			G_PUB_MSGS_SENT_INC(1);
		}

		next_packet = packet__get_next_out(mosq);
		mosquitto__free(packet);
		packet = next_packet;

#ifdef WITH_BROKER
		mosq->next_msg_out = db.now_s + mosq->keepalive;
<<<<<<< HEAD
		if(packet == NULL){
			mux__remove_out(mosq);
		}
=======
>>>>>>> 30b54ba1
#else
		pthread_mutex_lock(&mosq->msgtime_mutex);
		mosq->next_msg_out = mosquitto_time() + mosq->keepalive;
		pthread_mutex_unlock(&mosq->msgtime_mutex);
#endif
	}
<<<<<<< HEAD
=======
#ifdef WITH_BROKER
	if (mosq->current_out_packet == NULL) {
		mux__remove_out(mosq);
	}
#endif
	pthread_mutex_unlock(&mosq->current_out_packet_mutex);
>>>>>>> 30b54ba1
	return MOSQ_ERR_SUCCESS;
}


int packet__read(struct mosquitto *mosq)
{
	uint8_t byte;
	ssize_t read_length;
	int rc = 0;
	enum mosquitto_client_state state;

	if(!mosq){
		return MOSQ_ERR_INVAL;
	}
	if(!net__is_connected(mosq)){
		return MOSQ_ERR_NO_CONN;
	}

	state = mosquitto__get_state(mosq);
	if(state == mosq_cs_connect_pending){
		return MOSQ_ERR_SUCCESS;
	}

	/* This gets called if pselect() indicates that there is network data
	 * available - ie. at least one byte.  What we do depends on what data we
	 * already have.
	 * If we've not got a command, attempt to read one and save it. This should
	 * always work because it's only a single byte.
	 * Then try to read the remaining length. This may fail because it is may
	 * be more than one byte - will need to save data pending next read if it
	 * does fail.
	 * Then try to read the remaining payload, where 'payload' here means the
	 * combined variable header and actual payload. This is the most likely to
	 * fail due to longer length, so save current data and current position.
	 * After all data is read, send to mosquitto__handle_packet() to deal with.
	 * Finally, free the memory and reset everything to starting conditions.
	 */
	if(!mosq->in_packet.command){
		read_length = net__read(mosq, &byte, 1);
		if(read_length == 1){
			mosq->in_packet.command = byte;
#ifdef WITH_BROKER
			G_BYTES_RECEIVED_INC(1);
			/* Clients must send CONNECT as their first command. */
			if(!(mosq->bridge) && state == mosq_cs_connected && (byte&0xF0) != CMD_CONNECT){
				return MOSQ_ERR_PROTOCOL;
			}
#endif
		}else{
			if(read_length == 0){
				return MOSQ_ERR_CONN_LOST; /* EOF */
			}
#ifdef WIN32
			errno = WSAGetLastError();
#endif
			if(errno == EAGAIN || errno == COMPAT_EWOULDBLOCK){
				return MOSQ_ERR_SUCCESS;
			}else{
				switch(errno){
					case COMPAT_ECONNRESET:
						return MOSQ_ERR_CONN_LOST;
					case COMPAT_EINTR:
						return MOSQ_ERR_SUCCESS;
					default:
						return MOSQ_ERR_ERRNO;
				}
			}
		}
	}
	/* remaining_count is the number of bytes that the remaining_length
	 * parameter occupied in this incoming packet. We don't use it here as such
	 * (it is used when allocating an outgoing packet), but we must be able to
	 * determine whether all of the remaining_length parameter has been read.
	 * remaining_count has three states here:
	 *   0 means that we haven't read any remaining_length bytes
	 *   <0 means we have read some remaining_length bytes but haven't finished
	 *   >0 means we have finished reading the remaining_length bytes.
	 */
	if(mosq->in_packet.remaining_count <= 0){
		do{
			read_length = net__read(mosq, &byte, 1);
			if(read_length == 1){
				mosq->in_packet.remaining_count--;
				/* Max 4 bytes length for remaining length as defined by protocol.
				 * Anything more likely means a broken/malicious client.
				 */
				if(mosq->in_packet.remaining_count < -4){
					return MOSQ_ERR_PROTOCOL;
				}

				G_BYTES_RECEIVED_INC(1);
				mosq->in_packet.remaining_length += (byte & 127) * mosq->in_packet.remaining_mult;
				mosq->in_packet.remaining_mult *= 128;
			}else{
				if(read_length == 0){
					return MOSQ_ERR_CONN_LOST; /* EOF */
				}
#ifdef WIN32
				errno = WSAGetLastError();
#endif
				if(errno == EAGAIN || errno == COMPAT_EWOULDBLOCK){
					return MOSQ_ERR_SUCCESS;
				}else{
					switch(errno){
						case COMPAT_ECONNRESET:
							return MOSQ_ERR_CONN_LOST;
						case COMPAT_EINTR:
							return MOSQ_ERR_SUCCESS;
						default:
							return MOSQ_ERR_ERRNO;
					}
				}
			}
		}while((byte & 128) != 0);
		/* We have finished reading remaining_length, so make remaining_count
		 * positive. */
		mosq->in_packet.remaining_count = (int8_t)(mosq->in_packet.remaining_count * -1);

#ifdef WITH_BROKER
		if(db.config->max_packet_size > 0 && mosq->in_packet.remaining_length+1 > db.config->max_packet_size){
			if(mosq->protocol == mosq_p_mqtt5){
				send__disconnect(mosq, MQTT_RC_PACKET_TOO_LARGE, NULL);
			}
			return MOSQ_ERR_OVERSIZE_PACKET;
		}
#else
		/* FIXME - client case for incoming message received from broker too large */
#endif
		if(mosq->in_packet.remaining_length > 0){
			mosq->in_packet.payload = mosquitto__malloc(mosq->in_packet.remaining_length*sizeof(uint8_t));
			if(!mosq->in_packet.payload){
				return MOSQ_ERR_NOMEM;
			}
			mosq->in_packet.to_process = mosq->in_packet.remaining_length;
		}
	}
	while(mosq->in_packet.to_process>0){
		read_length = net__read(mosq, &(mosq->in_packet.payload[mosq->in_packet.pos]), mosq->in_packet.to_process);
		if(read_length > 0){
			G_BYTES_RECEIVED_INC(read_length);
			mosq->in_packet.to_process -= (uint32_t)read_length;
			mosq->in_packet.pos += (uint32_t)read_length;
		}else{
#ifdef WIN32
			errno = WSAGetLastError();
#endif
			if(errno == EAGAIN || errno == COMPAT_EWOULDBLOCK){
				if(mosq->in_packet.to_process > 1000){
					/* Update last_msg_in time if more than 1000 bytes left to
					 * receive. Helps when receiving large messages.
					 * This is an arbitrary limit, but with some consideration.
					 * If a client can't send 1000 bytes in a second it
					 * probably shouldn't be using a 1 second keep alive. */
#ifdef WITH_BROKER
					keepalive__update(mosq);
#else
					pthread_mutex_lock(&mosq->msgtime_mutex);
					mosq->last_msg_in = mosquitto_time();
					pthread_mutex_unlock(&mosq->msgtime_mutex);
#endif
				}
				return MOSQ_ERR_SUCCESS;
			}else{
				switch(errno){
					case COMPAT_ECONNRESET:
						return MOSQ_ERR_CONN_LOST;
					case COMPAT_EINTR:
						return MOSQ_ERR_SUCCESS;
					default:
						return MOSQ_ERR_ERRNO;
				}
			}
		}
	}

	/* All data for this packet is read. */
	mosq->in_packet.pos = 0;
#ifdef WITH_BROKER
	G_MSGS_RECEIVED_INC(1);
	if(((mosq->in_packet.command)&0xF5) == CMD_PUBLISH){
		G_PUB_MSGS_RECEIVED_INC(1);
	}
#endif
	rc = handle__packet(mosq);

	/* Free data and reset values */
	packet__cleanup(&mosq->in_packet);

#ifdef WITH_BROKER
	keepalive__update(mosq);
#else
	pthread_mutex_lock(&mosq->msgtime_mutex);
	mosq->last_msg_in = mosquitto_time();
	pthread_mutex_unlock(&mosq->msgtime_mutex);
#endif
	return rc;
}<|MERGE_RESOLUTION|>--- conflicted
+++ resolved
@@ -301,27 +301,17 @@
 
 #ifdef WITH_BROKER
 		mosq->next_msg_out = db.now_s + mosq->keepalive;
-<<<<<<< HEAD
-		if(packet == NULL){
-			mux__remove_out(mosq);
-		}
-=======
->>>>>>> 30b54ba1
 #else
 		pthread_mutex_lock(&mosq->msgtime_mutex);
 		mosq->next_msg_out = mosquitto_time() + mosq->keepalive;
 		pthread_mutex_unlock(&mosq->msgtime_mutex);
 #endif
 	}
-<<<<<<< HEAD
-=======
-#ifdef WITH_BROKER
-	if (mosq->current_out_packet == NULL) {
+#ifdef WITH_BROKER
+	if (mosq->out_packet == NULL) {
 		mux__remove_out(mosq);
 	}
 #endif
-	pthread_mutex_unlock(&mosq->current_out_packet_mutex);
->>>>>>> 30b54ba1
 	return MOSQ_ERR_SUCCESS;
 }
 
