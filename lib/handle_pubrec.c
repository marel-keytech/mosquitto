--- conflicted
+++ resolved
@@ -62,19 +62,18 @@
 #ifdef WITH_BROKER
 	log__printf(NULL, MOSQ_LOG_DEBUG, "Received PUBREC from %s (Mid: %d)", mosq->id, mid);
 
-<<<<<<< HEAD
 	if(reason_code < 0x80){
-		rc = db__message_update(mosq, mid, mosq_md_out, mosq_ms_wait_for_pubcomp);
+		rc = db__message_update(mosq, mid, mosq_md_out, mosq_ms_wait_for_pubcomp, 2);
 	}else{
-		return db__message_delete(db, mosq, mid, mosq_md_out);
+		return db__message_delete(db, mosq, mid, mosq_md_out, mosq_ms_wait_for_pubrec, 2);
 	}
 #else
 	log__printf(mosq, MOSQ_LOG_DEBUG, "Client %s received PUBREC (Mid: %d)", mosq->id, mid);
 
 	if(reason_code < 0x80){
-		rc = message__out_update(mosq, mid, mosq_ms_wait_for_pubcomp);
+		rc = message__out_update(mosq, mid, mosq_ms_wait_for_pubcomp, 2);
 	}else{
-		if(!message__delete(mosq, mid, mosq_md_out)){
+		if(!message__delete(mosq, mid, mosq_md_out, 2)){
 			/* Only inform the client the message has been sent once. */
 			pthread_mutex_lock(&mosq->callback_mutex);
 			if(mosq->on_publish_v5){
@@ -86,13 +85,6 @@
 		}
 		return MOSQ_ERR_SUCCESS;
 	}
-=======
-	rc = db__message_update(mosq, mid, mosq_md_out, mosq_ms_wait_for_pubcomp, 2);
-#else
-	log__printf(mosq, MOSQ_LOG_DEBUG, "Client %s received PUBREC (Mid: %d)", mosq->id, mid);
-
-	rc = message__out_update(mosq, mid, mosq_ms_wait_for_pubcomp, 2);
->>>>>>> e72d1d6f
 #endif
 	if(rc == MOSQ_ERR_NOT_FOUND){
 		log__printf(mosq, MOSQ_LOG_WARNING, "Warning: Received PUBREC from %s for an unknown packet identifier %d.", mosq->id, mid);
