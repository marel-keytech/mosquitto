--- conflicted
+++ resolved
@@ -163,16 +163,9 @@
 					FD_SET(mosq->sock, &writefds);
 				}
 			}
-<<<<<<< HEAD
-			
 			if(net__is_connected(mosq) && FD_ISSET(mosq->sock, &writefds)){
 				rc = mosquitto_loop_write(mosq, max_packets);
 				if(rc || !net__is_connected(mosq)){
-=======
-			if(mosq->sock != INVALID_SOCKET && FD_ISSET(mosq->sock, &writefds)){
-				rc = mosquitto_loop_write(mosq, max_packets);
-				if(rc || mosq->sock == INVALID_SOCKET){
->>>>>>> a8448a9c
 					return rc;
 				}
 			}
