--- conflicted
+++ resolved
@@ -289,40 +289,7 @@
 	if(!mosq) return MOSQ_ERR_INVAL;
 	if(mosq->sock == INVALID_SOCKET) return MOSQ_ERR_NO_CONN;
 
-<<<<<<< HEAD
-	mosquitto__check_keepalive(mosq);
-	now = mosquitto_time();
-
-	if(mosq->ping_t && now - mosq->ping_t >= mosq->keepalive){
-		/* mosq->ping_t != 0 means we are waiting for a pingresp.
-		 * This hasn't happened in the keepalive time so we should disconnect.
-		 */
-		net__socket_close(mosq);
-		pthread_mutex_lock(&mosq->state_mutex);
-		if(mosq->state == mosq_cs_disconnecting){
-			rc = MOSQ_ERR_SUCCESS;
-		}else{
-			rc = MOSQ_ERR_KEEPALIVE;
-		}
-		pthread_mutex_unlock(&mosq->state_mutex);
-		pthread_mutex_lock(&mosq->callback_mutex);
-		if(mosq->on_disconnect){
-			mosq->in_callback = true;
-			mosq->on_disconnect(mosq, mosq->userdata, rc);
-			mosq->in_callback = false;
-		}
-		if(mosq->on_disconnect_v5){
-			mosq->in_callback = true;
-			mosq->on_disconnect_v5(mosq, mosq->userdata, rc, NULL);
-			mosq->in_callback = false;
-		}
-		pthread_mutex_unlock(&mosq->callback_mutex);
-		return MOSQ_ERR_CONN_LOST;
-	}
-	return MOSQ_ERR_SUCCESS;
-=======
 	return mosquitto__check_keepalive(mosq);
->>>>>>> 84c5d90f
 }
 
 
