/*
Copyright (c) 2010-2015 Roger Light <roger@atchoo.org>

All rights reserved. This program and the accompanying materials
are made available under the terms of the Eclipse Public License v1.0
and Eclipse Distribution License v1.0 which accompany this distribution.
 
The Eclipse Public License is available at
   http://www.eclipse.org/legal/epl-v10.html
and the Eclipse Distribution License is available at
  http://www.eclipse.org/org/documents/edl-v10.php.
 
Contributors:
   Roger Light - initial implementation and documentation.
*/

#include <assert.h>
#include <errno.h>
#include <signal.h>
#include <stdio.h>
#include <string.h>
#ifndef WIN32
#include <sys/select.h>
#include <sys/time.h>
#include <unistd.h>
#else
#include <winsock2.h>
#include <windows.h>
typedef int ssize_t;
#endif

#include "mosquitto.h"
#include "mosquitto_internal.h"
#include "logging_mosq.h"
#include "messages_mosq.h"
#include "memory_mosq.h"
#include "mqtt3_protocol.h"
#include "net_mosq.h"
#include "packet_mosq.h"
#include "read_handle.h"
#include "send_mosq.h"
#include "socks_mosq.h"
#include "time_mosq.h"
#include "tls_mosq.h"
#include "util_mosq.h"
#include "will_mosq.h"

#include "config.h"

#if !defined(WIN32) && !defined(__SYMBIAN32__)
#define HAVE_PSELECT
#endif

void mosquitto__destroy(struct mosquitto *mosq);
static int mosquitto__reconnect(struct mosquitto *mosq, bool blocking);
static int mosquitto__connect_init(struct mosquitto *mosq, const char *host, int port, int keepalive, const char *bind_address);

int mosquitto_lib_version(int *major, int *minor, int *revision)
{
	if(major) *major = LIBMOSQUITTO_MAJOR;
	if(minor) *minor = LIBMOSQUITTO_MINOR;
	if(revision) *revision = LIBMOSQUITTO_REVISION;
	return LIBMOSQUITTO_VERSION_NUMBER;
}

int mosquitto_lib_init(void)
{
#ifdef WIN32
	srand(GetTickCount64());
#else
	struct timeval tv;

	gettimeofday(&tv, NULL);
	srand(tv.tv_sec*1000 + tv.tv_usec/1000);
#endif

	return net__init();
}

int mosquitto_lib_cleanup(void)
{
	net__cleanup();

	return MOSQ_ERR_SUCCESS;
}

struct mosquitto *mosquitto_new(const char *id, bool clean_session, void *userdata)
{
	struct mosquitto *mosq = NULL;
	int rc;

	if(clean_session == false && id == NULL){
		errno = EINVAL;
		return NULL;
	}

#ifndef WIN32
	signal(SIGPIPE, SIG_IGN);
#endif

	mosq = (struct mosquitto *)mosquitto__calloc(1, sizeof(struct mosquitto));
	if(mosq){
		mosq->sock = INVALID_SOCKET;
		mosq->sockpairR = INVALID_SOCKET;
		mosq->sockpairW = INVALID_SOCKET;
#ifdef WITH_THREADING
		mosq->thread_id = pthread_self();
#endif
		rc = mosquitto_reinitialise(mosq, id, clean_session, userdata);
		if(rc){
			mosquitto_destroy(mosq);
			if(rc == MOSQ_ERR_INVAL){
				errno = EINVAL;
			}else if(rc == MOSQ_ERR_NOMEM){
				errno = ENOMEM;
			}
			return NULL;
		}
	}else{
		errno = ENOMEM;
	}
	return mosq;
}

int mosquitto_reinitialise(struct mosquitto *mosq, const char *id, bool clean_session, void *userdata)
{
	int i;

	if(!mosq) return MOSQ_ERR_INVAL;

	if(clean_session == false && id == NULL){
		return MOSQ_ERR_INVAL;
	}

	mosquitto__destroy(mosq);
	memset(mosq, 0, sizeof(struct mosquitto));

	if(userdata){
		mosq->userdata = userdata;
	}else{
		mosq->userdata = mosq;
	}
	mosq->protocol = mosq_p_mqtt31;
	mosq->sock = INVALID_SOCKET;
	mosq->sockpairR = INVALID_SOCKET;
	mosq->sockpairW = INVALID_SOCKET;
	mosq->keepalive = 60;
	mosq->clean_session = clean_session;
	if(id){
		if(STREMPTY(id)){
			return MOSQ_ERR_INVAL;
		}
		mosq->id = mosquitto__strdup(id);
	}else{
		mosq->id = (char *)mosquitto__calloc(24, sizeof(char));
		if(!mosq->id){
			return MOSQ_ERR_NOMEM;
		}
		mosq->id[0] = 'm';
		mosq->id[1] = 'o';
		mosq->id[2] = 's';
		mosq->id[3] = 'q';
		mosq->id[4] = '/';

		for(i=5; i<23; i++){
			mosq->id[i] = (rand()%73)+48;
		}
	}
	mosq->in_packet.payload = NULL;
	packet__cleanup(&mosq->in_packet);
	mosq->out_packet = NULL;
	mosq->current_out_packet = NULL;
	mosq->last_msg_in = mosquitto_time();
	mosq->last_msg_out = mosquitto_time();
	mosq->ping_t = 0;
	mosq->last_mid = 0;
	mosq->state = mosq_cs_new;
	mosq->in_messages = NULL;
	mosq->in_messages_last = NULL;
	mosq->out_messages = NULL;
	mosq->out_messages_last = NULL;
	mosq->max_inflight_messages = 20;
	mosq->will = NULL;
	mosq->on_connect = NULL;
	mosq->on_publish = NULL;
	mosq->on_message = NULL;
	mosq->on_subscribe = NULL;
	mosq->on_unsubscribe = NULL;
	mosq->host = NULL;
	mosq->port = 1883;
	mosq->in_callback = false;
	mosq->in_queue_len = 0;
	mosq->out_queue_len = 0;
	mosq->reconnect_delay = 1;
	mosq->reconnect_delay_max = 1;
	mosq->reconnect_exponential_backoff = false;
	mosq->threaded = false;
#ifdef WITH_TLS
	mosq->ssl = NULL;
	mosq->tls_cert_reqs = SSL_VERIFY_PEER;
	mosq->tls_insecure = false;
	mosq->want_write = false;
#endif
#ifdef WITH_THREADING
	pthread_mutex_init(&mosq->callback_mutex, NULL);
	pthread_mutex_init(&mosq->log_callback_mutex, NULL);
	pthread_mutex_init(&mosq->state_mutex, NULL);
	pthread_mutex_init(&mosq->out_packet_mutex, NULL);
	pthread_mutex_init(&mosq->current_out_packet_mutex, NULL);
	pthread_mutex_init(&mosq->msgtime_mutex, NULL);
	pthread_mutex_init(&mosq->in_message_mutex, NULL);
	pthread_mutex_init(&mosq->out_message_mutex, NULL);
	pthread_mutex_init(&mosq->mid_mutex, NULL);
	mosq->thread_id = pthread_self();
#endif

	return MOSQ_ERR_SUCCESS;
}

int mosquitto_will_set(struct mosquitto *mosq, const char *topic, int payloadlen, const void *payload, int qos, bool retain)
{
	if(!mosq) return MOSQ_ERR_INVAL;
	return will__set(mosq, topic, payloadlen, payload, qos, retain);
}

int mosquitto_will_clear(struct mosquitto *mosq)
{
	if(!mosq) return MOSQ_ERR_INVAL;
	return will__clear(mosq);
}

int mosquitto_username_pw_set(struct mosquitto *mosq, const char *username, const char *password)
{
	if(!mosq) return MOSQ_ERR_INVAL;

	if(mosq->username){
		mosquitto__free(mosq->username);
		mosq->username = NULL;
	}
	if(mosq->password){
		mosquitto__free(mosq->password);
		mosq->password = NULL;
	}

	if(username){
		mosq->username = mosquitto__strdup(username);
		if(!mosq->username) return MOSQ_ERR_NOMEM;
		if(password){
			mosq->password = mosquitto__strdup(password);
			if(!mosq->password){
				mosquitto__free(mosq->username);
				mosq->username = NULL;
				return MOSQ_ERR_NOMEM;
			}
		}
	}
	return MOSQ_ERR_SUCCESS;
}

int mosquitto_reconnect_delay_set(struct mosquitto *mosq, unsigned int reconnect_delay, unsigned int reconnect_delay_max, bool reconnect_exponential_backoff)
{
	if(!mosq) return MOSQ_ERR_INVAL;
	
	mosq->reconnect_delay = reconnect_delay;
	mosq->reconnect_delay_max = reconnect_delay_max;
	mosq->reconnect_exponential_backoff = reconnect_exponential_backoff;
	
	return MOSQ_ERR_SUCCESS;
	
}

void mosquitto__destroy(struct mosquitto *mosq)
{
	struct mosquitto__packet *packet;
	if(!mosq) return;

#ifdef WITH_THREADING
	if(mosq->threaded && !pthread_equal(mosq->thread_id, pthread_self())){
		pthread_cancel(mosq->thread_id);
		pthread_join(mosq->thread_id, NULL);
		mosq->threaded = false;
	}

	if(mosq->id){
		/* If mosq->id is not NULL then the client has already been initialised
		 * and so the mutexes need destroying. If mosq->id is NULL, the mutexes
		 * haven't been initialised. */
		pthread_mutex_destroy(&mosq->callback_mutex);
		pthread_mutex_destroy(&mosq->log_callback_mutex);
		pthread_mutex_destroy(&mosq->state_mutex);
		pthread_mutex_destroy(&mosq->out_packet_mutex);
		pthread_mutex_destroy(&mosq->current_out_packet_mutex);
		pthread_mutex_destroy(&mosq->msgtime_mutex);
		pthread_mutex_destroy(&mosq->in_message_mutex);
		pthread_mutex_destroy(&mosq->out_message_mutex);
		pthread_mutex_destroy(&mosq->mid_mutex);
	}
#endif
	if(mosq->sock != INVALID_SOCKET){
		net__socket_close(mosq);
	}
	message__cleanup_all(mosq);
	will__clear(mosq);
#ifdef WITH_TLS
	if(mosq->ssl){
		SSL_free(mosq->ssl);
	}
	if(mosq->ssl_ctx){
		SSL_CTX_free(mosq->ssl_ctx);
	}
	mosquitto__free(mosq->tls_cafile);
	mosquitto__free(mosq->tls_capath);
	mosquitto__free(mosq->tls_certfile);
	mosquitto__free(mosq->tls_keyfile);
	if(mosq->tls_pw_callback) mosq->tls_pw_callback = NULL;
	mosquitto__free(mosq->tls_version);
	mosquitto__free(mosq->tls_ciphers);
	mosquitto__free(mosq->tls_psk);
	mosquitto__free(mosq->tls_psk_identity);
#endif

	if(mosq->address){
		mosquitto__free(mosq->address);
		mosq->address = NULL;
	}
	if(mosq->id){
		mosquitto__free(mosq->id);
		mosq->id = NULL;
	}
	if(mosq->username){
		mosquitto__free(mosq->username);
		mosq->username = NULL;
	}
	if(mosq->password){
		mosquitto__free(mosq->password);
		mosq->password = NULL;
	}
	if(mosq->host){
		mosquitto__free(mosq->host);
		mosq->host = NULL;
	}
	if(mosq->bind_address){
		mosquitto__free(mosq->bind_address);
		mosq->bind_address = NULL;
	}

	/* Out packet cleanup */
	if(mosq->out_packet && !mosq->current_out_packet){
		mosq->current_out_packet = mosq->out_packet;
		mosq->out_packet = mosq->out_packet->next;
	}
	while(mosq->current_out_packet){
		packet = mosq->current_out_packet;
		/* Free data and reset values */
		mosq->current_out_packet = mosq->out_packet;
		if(mosq->out_packet){
			mosq->out_packet = mosq->out_packet->next;
		}

		packet__cleanup(packet);
		mosquitto__free(packet);
	}

	packet__cleanup(&mosq->in_packet);
	if(mosq->sockpairR != INVALID_SOCKET){
		COMPAT_CLOSE(mosq->sockpairR);
		mosq->sockpairR = INVALID_SOCKET;
	}
	if(mosq->sockpairW != INVALID_SOCKET){
		COMPAT_CLOSE(mosq->sockpairW);
		mosq->sockpairW = INVALID_SOCKET;
	}
}

void mosquitto_destroy(struct mosquitto *mosq)
{
	if(!mosq) return;

	mosquitto__destroy(mosq);
	mosquitto__free(mosq);
}

int mosquitto_socket(struct mosquitto *mosq)
{
	if(!mosq) return INVALID_SOCKET;
	return mosq->sock;
}

static int mosquitto__connect_init(struct mosquitto *mosq, const char *host, int port, int keepalive, const char *bind_address)
{
	if(!mosq) return MOSQ_ERR_INVAL;
	if(!host || port <= 0) return MOSQ_ERR_INVAL;

	mosquitto__free(mosq->host);
	mosq->host = mosquitto__strdup(host);
	if(!mosq->host) return MOSQ_ERR_NOMEM;
	mosq->port = port;

	mosquitto__free(mosq->bind_address);
	if(bind_address){
		mosq->bind_address = mosquitto__strdup(bind_address);
		if(!mosq->bind_address) return MOSQ_ERR_NOMEM;
	}

	mosq->keepalive = keepalive;

	if(net__socketpair(&mosq->sockpairR, &mosq->sockpairW)){
		log__printf(mosq, MOSQ_LOG_WARNING,
				"Warning: Unable to open socket pair, outgoing publish commands may be delayed.");
	}

	return MOSQ_ERR_SUCCESS;
}

int mosquitto_connect(struct mosquitto *mosq, const char *host, int port, int keepalive)
{
	return mosquitto_connect_bind(mosq, host, port, keepalive, NULL);
}

int mosquitto_connect_bind(struct mosquitto *mosq, const char *host, int port, int keepalive, const char *bind_address)
{
	int rc;
	rc = mosquitto__connect_init(mosq, host, port, keepalive, bind_address);
	if(rc) return rc;

	pthread_mutex_lock(&mosq->state_mutex);
	mosq->state = mosq_cs_new;
	pthread_mutex_unlock(&mosq->state_mutex);

	return mosquitto__reconnect(mosq, true);
}

int mosquitto_connect_async(struct mosquitto *mosq, const char *host, int port, int keepalive)
{
	return mosquitto_connect_bind_async(mosq, host, port, keepalive, NULL);
}

int mosquitto_connect_bind_async(struct mosquitto *mosq, const char *host, int port, int keepalive, const char *bind_address)
{
	int rc = mosquitto__connect_init(mosq, host, port, keepalive, bind_address);
	if(rc) return rc;

	pthread_mutex_lock(&mosq->state_mutex);
	mosq->state = mosq_cs_connect_async;
	pthread_mutex_unlock(&mosq->state_mutex);

	return mosquitto__reconnect(mosq, false);
}

int mosquitto_reconnect_async(struct mosquitto *mosq)
{
	return mosquitto__reconnect(mosq, false);
}

int mosquitto_reconnect(struct mosquitto *mosq)
{
	return mosquitto__reconnect(mosq, true);
}

static int mosquitto__reconnect(struct mosquitto *mosq, bool blocking)
{
	int rc;
	struct mosquitto__packet *packet;
	if(!mosq) return MOSQ_ERR_INVAL;
	if(!mosq->host || mosq->port <= 0) return MOSQ_ERR_INVAL;

	pthread_mutex_lock(&mosq->state_mutex);
#ifdef WITH_SOCKS
	if(mosq->socks5_host){
		mosq->state = mosq_cs_socks5_new;
	}else
#endif
	{
		mosq->state = mosq_cs_new;
	}
	pthread_mutex_unlock(&mosq->state_mutex);

	pthread_mutex_lock(&mosq->msgtime_mutex);
	mosq->last_msg_in = mosquitto_time();
	mosq->last_msg_out = mosquitto_time();
	pthread_mutex_unlock(&mosq->msgtime_mutex);

	mosq->ping_t = 0;

	packet__cleanup(&mosq->in_packet);
		
	pthread_mutex_lock(&mosq->current_out_packet_mutex);
	pthread_mutex_lock(&mosq->out_packet_mutex);

	if(mosq->out_packet && !mosq->current_out_packet){
		mosq->current_out_packet = mosq->out_packet;
		mosq->out_packet = mosq->out_packet->next;
	}

	while(mosq->current_out_packet){
		packet = mosq->current_out_packet;
		/* Free data and reset values */
		mosq->current_out_packet = mosq->out_packet;
		if(mosq->out_packet){
			mosq->out_packet = mosq->out_packet->next;
		}

		packet__cleanup(packet);
		mosquitto__free(packet);
	}
	pthread_mutex_unlock(&mosq->out_packet_mutex);
	pthread_mutex_unlock(&mosq->current_out_packet_mutex);

	message__reconnect_reset(mosq);

#ifdef WITH_SOCKS
	if(mosq->socks5_host){
		rc = net__socket_connect(mosq, mosq->socks5_host, mosq->socks5_port, mosq->bind_address, blocking);
	}else
#endif
	{
		rc = net__socket_connect(mosq, mosq->host, mosq->port, mosq->bind_address, blocking);
	}
	if(rc>0){
		return rc;
	}

#ifdef WITH_SOCKS
	if(mosq->socks5_host){
		return socks5__send(mosq);
	}else
#endif
	{
		return send__connect(mosq, mosq->keepalive, mosq->clean_session);
	}
}

int mosquitto_disconnect(struct mosquitto *mosq)
{
	if(!mosq) return MOSQ_ERR_INVAL;

	pthread_mutex_lock(&mosq->state_mutex);
	mosq->state = mosq_cs_disconnecting;
	pthread_mutex_unlock(&mosq->state_mutex);

	if(mosq->sock == INVALID_SOCKET) return MOSQ_ERR_NO_CONN;
	return send__disconnect(mosq);
}

int mosquitto_publish(struct mosquitto *mosq, int *mid, const char *topic, int payloadlen, const void *payload, int qos, bool retain)
{
	struct mosquitto_message_all *message;
	uint16_t local_mid;
	int queue_status;

	if(!mosq || !topic || qos<0 || qos>2) return MOSQ_ERR_INVAL;
	if(STREMPTY(topic)) return MOSQ_ERR_INVAL;
	if(payloadlen < 0 || payloadlen > MQTT_MAX_PAYLOAD) return MOSQ_ERR_PAYLOAD_SIZE;

	if(mosquitto_pub_topic_check(topic) != MOSQ_ERR_SUCCESS){
		return MOSQ_ERR_INVAL;
	}

	local_mid = mosquitto__mid_generate(mosq);
	if(mid){
		*mid = local_mid;
	}

	if(qos == 0){
		return send__publish(mosq, local_mid, topic, payloadlen, payload, qos, retain, false);
	}else{
		message = mosquitto__calloc(1, sizeof(struct mosquitto_message_all));
		if(!message) return MOSQ_ERR_NOMEM;

		message->next = NULL;
		message->timestamp = mosquitto_time();
		message->msg.mid = local_mid;
		message->msg.topic = mosquitto__strdup(topic);
		if(!message->msg.topic){
			message__cleanup(&message);
			return MOSQ_ERR_NOMEM;
		}
		if(payloadlen){
			message->msg.payloadlen = payloadlen;
			message->msg.payload = mosquitto__malloc(payloadlen*sizeof(uint8_t));
			if(!message->msg.payload){
				message__cleanup(&message);
				return MOSQ_ERR_NOMEM;
			}
			memcpy(message->msg.payload, payload, payloadlen*sizeof(uint8_t));
		}else{
			message->msg.payloadlen = 0;
			message->msg.payload = NULL;
		}
		message->msg.qos = qos;
		message->msg.retain = retain;
		message->dup = false;

		pthread_mutex_lock(&mosq->out_message_mutex);
		queue_status = message__queue(mosq, message, mosq_md_out);
		if(queue_status == 0){
			if(qos == 1){
				message->state = mosq_ms_wait_for_puback;
			}else if(qos == 2){
				message->state = mosq_ms_wait_for_pubrec;
			}
			pthread_mutex_unlock(&mosq->out_message_mutex);
			return send__publish(mosq, message->msg.mid, message->msg.topic, message->msg.payloadlen, message->msg.payload, message->msg.qos, message->msg.retain, message->dup);
		}else{
			message->state = mosq_ms_invalid;
			pthread_mutex_unlock(&mosq->out_message_mutex);
			return MOSQ_ERR_SUCCESS;
		}
	}
}

int mosquitto_subscribe(struct mosquitto *mosq, int *mid, const char *sub, int qos)
{
	if(!mosq) return MOSQ_ERR_INVAL;
	if(mosq->sock == INVALID_SOCKET) return MOSQ_ERR_NO_CONN;

	if(mosquitto_sub_topic_check(sub)) return MOSQ_ERR_INVAL;

	return send__subscribe(mosq, mid, sub, qos);
}

int mosquitto_unsubscribe(struct mosquitto *mosq, int *mid, const char *sub)
{
	if(!mosq) return MOSQ_ERR_INVAL;
	if(mosq->sock == INVALID_SOCKET) return MOSQ_ERR_NO_CONN;

	if(mosquitto_sub_topic_check(sub)) return MOSQ_ERR_INVAL;

	return send__unsubscribe(mosq, mid, sub);
}

int mosquitto_tls_set(struct mosquitto *mosq, const char *cafile, const char *capath, const char *certfile, const char *keyfile, int (*pw_callback)(char *buf, int size, int rwflag, void *userdata))
{
#ifdef WITH_TLS
	FILE *fptr;

	if(!mosq || (!cafile && !capath) || (certfile && !keyfile) || (!certfile && keyfile)) return MOSQ_ERR_INVAL;

	if(cafile){
		fptr = mosquitto__fopen(cafile, "rt");
		if(fptr){
			fclose(fptr);
		}else{
			return MOSQ_ERR_INVAL;
		}
		mosq->tls_cafile = mosquitto__strdup(cafile);

		if(!mosq->tls_cafile){
			return MOSQ_ERR_NOMEM;
		}
	}else if(mosq->tls_cafile){
		mosquitto__free(mosq->tls_cafile);
		mosq->tls_cafile = NULL;
	}

	if(capath){
		mosq->tls_capath = mosquitto__strdup(capath);
		if(!mosq->tls_capath){
			return MOSQ_ERR_NOMEM;
		}
	}else if(mosq->tls_capath){
		mosquitto__free(mosq->tls_capath);
		mosq->tls_capath = NULL;
	}

	if(certfile){
		fptr = mosquitto__fopen(certfile, "rt");
		if(fptr){
			fclose(fptr);
		}else{
			if(mosq->tls_cafile){
				mosquitto__free(mosq->tls_cafile);
				mosq->tls_cafile = NULL;
			}
			if(mosq->tls_capath){
				mosquitto__free(mosq->tls_capath);
				mosq->tls_capath = NULL;
			}
			return MOSQ_ERR_INVAL;
		}
		mosq->tls_certfile = mosquitto__strdup(certfile);
		if(!mosq->tls_certfile){
			return MOSQ_ERR_NOMEM;
		}
	}else{
		mosquitto__free(mosq->tls_certfile);
		mosq->tls_certfile = NULL;
	}

	if(keyfile){
		fptr = mosquitto__fopen(keyfile, "rt");
		if(fptr){
			fclose(fptr);
		}else{
			if(mosq->tls_cafile){
				mosquitto__free(mosq->tls_cafile);
				mosq->tls_cafile = NULL;
			}
			if(mosq->tls_capath){
				mosquitto__free(mosq->tls_capath);
				mosq->tls_capath = NULL;
			}
			if(mosq->tls_certfile){
				mosquitto__free(mosq->tls_certfile);
				mosq->tls_certfile = NULL;
			}
			return MOSQ_ERR_INVAL;
		}
		mosq->tls_keyfile = mosquitto__strdup(keyfile);
		if(!mosq->tls_keyfile){
			return MOSQ_ERR_NOMEM;
		}
	}else{
		mosquitto__free(mosq->tls_keyfile);
		mosq->tls_keyfile = NULL;
	}

	mosq->tls_pw_callback = pw_callback;


	return MOSQ_ERR_SUCCESS;
#else
	return MOSQ_ERR_NOT_SUPPORTED;

#endif
}

int mosquitto_tls_opts_set(struct mosquitto *mosq, int cert_reqs, const char *tls_version, const char *ciphers)
{
#ifdef WITH_TLS
	if(!mosq) return MOSQ_ERR_INVAL;

	mosq->tls_cert_reqs = cert_reqs;
	if(tls_version){
#if OPENSSL_VERSION_NUMBER >= 0x10001000L
		if(!strcasecmp(tls_version, "tlsv1.2")
				|| !strcasecmp(tls_version, "tlsv1.1")
				|| !strcasecmp(tls_version, "tlsv1")){

			mosq->tls_version = mosquitto__strdup(tls_version);
			if(!mosq->tls_version) return MOSQ_ERR_NOMEM;
		}else{
			return MOSQ_ERR_INVAL;
		}
#else
		if(!strcasecmp(tls_version, "tlsv1")){
			mosq->tls_version = mosquitto__strdup(tls_version);
			if(!mosq->tls_version) return MOSQ_ERR_NOMEM;
		}else{
			return MOSQ_ERR_INVAL;
		}
#endif
	}else{
#if OPENSSL_VERSION_NUMBER >= 0x10001000L
		mosq->tls_version = mosquitto__strdup("tlsv1.2");
#else
		mosq->tls_version = mosquitto__strdup("tlsv1");
#endif
		if(!mosq->tls_version) return MOSQ_ERR_NOMEM;
	}
	if(ciphers){
		mosq->tls_ciphers = mosquitto__strdup(ciphers);
		if(!mosq->tls_ciphers) return MOSQ_ERR_NOMEM;
	}else{
		mosq->tls_ciphers = NULL;
	}


	return MOSQ_ERR_SUCCESS;
#else
	return MOSQ_ERR_NOT_SUPPORTED;

#endif
}


int mosquitto_tls_insecure_set(struct mosquitto *mosq, bool value)
{
#ifdef WITH_TLS
	if(!mosq) return MOSQ_ERR_INVAL;
	mosq->tls_insecure = value;
	return MOSQ_ERR_SUCCESS;
#else
	return MOSQ_ERR_NOT_SUPPORTED;
#endif
}


int mosquitto_tls_psk_set(struct mosquitto *mosq, const char *psk, const char *identity, const char *ciphers)
{
#ifdef REAL_WITH_TLS_PSK
	if(!mosq || !psk || !identity) return MOSQ_ERR_INVAL;

	/* Check for hex only digits */
	if(strspn(psk, "0123456789abcdefABCDEF") < strlen(psk)){
		return MOSQ_ERR_INVAL;
	}
	mosq->tls_psk = mosquitto__strdup(psk);
	if(!mosq->tls_psk) return MOSQ_ERR_NOMEM;

	mosq->tls_psk_identity = mosquitto__strdup(identity);
	if(!mosq->tls_psk_identity){
		mosquitto__free(mosq->tls_psk);
		return MOSQ_ERR_NOMEM;
	}
	if(ciphers){
		mosq->tls_ciphers = mosquitto__strdup(ciphers);
		if(!mosq->tls_ciphers) return MOSQ_ERR_NOMEM;
	}else{
		mosq->tls_ciphers = NULL;
	}

	return MOSQ_ERR_SUCCESS;
#else
	return MOSQ_ERR_NOT_SUPPORTED;
#endif
}


int mosquitto_loop(struct mosquitto *mosq, int timeout, int max_packets)
{
#ifdef HAVE_PSELECT
	struct timespec local_timeout;
#else
	struct timeval local_timeout;
#endif
	fd_set readfds, writefds;
	int fdcount;
	int rc;
	char pairbuf;
	int maxfd = 0;

	if(!mosq || max_packets < 1) return MOSQ_ERR_INVAL;
#ifndef WIN32
	if(mosq->sock >= FD_SETSIZE || mosq->sockpairR >= FD_SETSIZE){
		return MOSQ_ERR_INVAL;
	}
#endif

	FD_ZERO(&readfds);
	FD_ZERO(&writefds);
	if(mosq->sock != INVALID_SOCKET){
		maxfd = mosq->sock;
		FD_SET(mosq->sock, &readfds);
		pthread_mutex_lock(&mosq->current_out_packet_mutex);
		pthread_mutex_lock(&mosq->out_packet_mutex);
		if(mosq->out_packet || mosq->current_out_packet){
			FD_SET(mosq->sock, &writefds);
		}
#ifdef WITH_TLS
		if(mosq->ssl){
			if(mosq->want_write){
				FD_SET(mosq->sock, &writefds);
				mosq->want_write = false;
			}else if(mosq->want_connect){
				/* Remove possible FD_SET from above, we don't want to check
				 * for writing if we are still connecting, unless want_write is
				 * definitely set. The presence of outgoing packets does not
				 * matter yet. */
				FD_CLR(mosq->sock, &writefds);
			}
		}
#endif
		pthread_mutex_unlock(&mosq->out_packet_mutex);
		pthread_mutex_unlock(&mosq->current_out_packet_mutex);
	}else{
#ifdef WITH_SRV
		if(mosq->achan){
			pthread_mutex_lock(&mosq->state_mutex);
			if(mosq->state == mosq_cs_connect_srv){
				rc = ares_fds(mosq->achan, &readfds, &writefds);
				if(rc > maxfd){
					maxfd = rc;
				}
			}else{
				pthread_mutex_unlock(&mosq->state_mutex);
				return MOSQ_ERR_NO_CONN;
			}
			pthread_mutex_unlock(&mosq->state_mutex);
		}
#else
		return MOSQ_ERR_NO_CONN;
#endif
	}
	if(mosq->sockpairR != INVALID_SOCKET){
		/* sockpairR is used to break out of select() before the timeout, on a
		 * call to publish() etc. */
		FD_SET(mosq->sockpairR, &readfds);
		if(mosq->sockpairR > maxfd){
			maxfd = mosq->sockpairR;
		}
	}

	if(timeout >= 0){
		local_timeout.tv_sec = timeout/1000;
#ifdef HAVE_PSELECT
		local_timeout.tv_nsec = (timeout-local_timeout.tv_sec*1000)*1e6;
#else
		local_timeout.tv_usec = (timeout-local_timeout.tv_sec*1000)*1000;
#endif
	}else{
		local_timeout.tv_sec = 1;
#ifdef HAVE_PSELECT
		local_timeout.tv_nsec = 0;
#else
		local_timeout.tv_usec = 0;
#endif
	}

#ifdef HAVE_PSELECT
	fdcount = pselect(maxfd+1, &readfds, &writefds, NULL, &local_timeout, NULL);
#else
	fdcount = select(maxfd+1, &readfds, &writefds, NULL, &local_timeout);
#endif
	if(fdcount == -1){
#ifdef WIN32
		errno = WSAGetLastError();
#endif
		if(errno == EINTR){
			return MOSQ_ERR_SUCCESS;
		}else{
			return MOSQ_ERR_ERRNO;
		}
	}else{
		if(mosq->sock != INVALID_SOCKET){
			if(FD_ISSET(mosq->sock, &readfds)){
#ifdef WITH_TLS
				if(mosq->want_connect){
					rc = net__socket_connect_tls(mosq);
					if(rc) return rc;
				}else
#endif
				{
					do{
						rc = mosquitto_loop_read(mosq, max_packets);
						if(rc || mosq->sock == INVALID_SOCKET){
							return rc;
						}
					}while(SSL_DATA_PENDING(mosq));
				}
			}
			if(mosq->sockpairR != INVALID_SOCKET && FD_ISSET(mosq->sockpairR, &readfds)){
#ifndef WIN32
				if(read(mosq->sockpairR, &pairbuf, 1) == 0){
				}
#else
				recv(mosq->sockpairR, &pairbuf, 1, 0);
#endif
				/* Fake write possible, to stimulate output write even though
				 * we didn't ask for it, because at that point the publish or
				 * other command wasn't present. */
				FD_SET(mosq->sock, &writefds);
			}
			if(FD_ISSET(mosq->sock, &writefds)){
#ifdef WITH_TLS
				if(mosq->want_connect){
					rc = net__socket_connect_tls(mosq);
					if(rc) return rc;
				}else
#endif
				{
					rc = mosquitto_loop_write(mosq, max_packets);
					if(rc || mosq->sock == INVALID_SOCKET){
						return rc;
					}
				}
			}
		}
#ifdef WITH_SRV
		if(mosq->achan){
			ares_process(mosq->achan, &readfds, &writefds);
		}
#endif
	}
	return mosquitto_loop_misc(mosq);
}

int mosquitto_loop_forever(struct mosquitto *mosq, int timeout, int max_packets)
{
	int run = 1;
	int rc;
	unsigned int reconnects = 0;
	unsigned long reconnect_delay;

	if(!mosq) return MOSQ_ERR_INVAL;

	if(mosq->state == mosq_cs_connect_async){
		mosquitto_reconnect(mosq);
	}

	while(run){
		do{
			rc = mosquitto_loop(mosq, timeout, max_packets);
			if (reconnects !=0 && rc == MOSQ_ERR_SUCCESS){
				reconnects = 0;
			}
		}while(run && rc == MOSQ_ERR_SUCCESS);
		/* Quit after fatal errors. */
		switch(rc){
			case MOSQ_ERR_NOMEM:
			case MOSQ_ERR_PROTOCOL:
			case MOSQ_ERR_INVAL:
			case MOSQ_ERR_NOT_FOUND:
			case MOSQ_ERR_TLS:
			case MOSQ_ERR_PAYLOAD_SIZE:
			case MOSQ_ERR_NOT_SUPPORTED:
			case MOSQ_ERR_AUTH:
			case MOSQ_ERR_ACL_DENIED:
			case MOSQ_ERR_UNKNOWN:
			case MOSQ_ERR_EAI:
			case MOSQ_ERR_PROXY:
				return rc;
			case MOSQ_ERR_ERRNO:
				break;
		}
		if(errno == EPROTO){
			return rc;
		}
		do{
			rc = MOSQ_ERR_SUCCESS;
			pthread_mutex_lock(&mosq->state_mutex);
			if(mosq->state == mosq_cs_disconnecting){
				run = 0;
				pthread_mutex_unlock(&mosq->state_mutex);
			}else{
				pthread_mutex_unlock(&mosq->state_mutex);

				if(mosq->reconnect_delay > 0 && mosq->reconnect_exponential_backoff){
					reconnect_delay = mosq->reconnect_delay*reconnects*reconnects;
				}else{
					reconnect_delay = mosq->reconnect_delay;
				}

				if(reconnect_delay > mosq->reconnect_delay_max){
					reconnect_delay = mosq->reconnect_delay_max;
				}else{
					reconnects++;
				}

#ifdef WIN32
				Sleep(reconnect_delay*1000);
#else
				sleep(reconnect_delay);
#endif

				pthread_mutex_lock(&mosq->state_mutex);
				if(mosq->state == mosq_cs_disconnecting){
					run = 0;
					pthread_mutex_unlock(&mosq->state_mutex);
				}else{
					pthread_mutex_unlock(&mosq->state_mutex);
					rc = mosquitto_reconnect(mosq);
				}
			}
		}while(run && rc != MOSQ_ERR_SUCCESS);
	}
	return rc;
}

int mosquitto_loop_misc(struct mosquitto *mosq)
{
	time_t now;
	int rc;

	if(!mosq) return MOSQ_ERR_INVAL;
	if(mosq->sock == INVALID_SOCKET) return MOSQ_ERR_NO_CONN;

	mosquitto__check_keepalive(mosq);
	now = mosquitto_time();
	if(mosq->ping_t && now - mosq->ping_t >= mosq->keepalive){
		/* mosq->ping_t != 0 means we are waiting for a pingresp.
		 * This hasn't happened in the keepalive time so we should disconnect.
		 */
		net__socket_close(mosq);
		pthread_mutex_lock(&mosq->state_mutex);
		if(mosq->state == mosq_cs_disconnecting){
			rc = MOSQ_ERR_SUCCESS;
		}else{
			rc = 1;
		}
		pthread_mutex_unlock(&mosq->state_mutex);
		pthread_mutex_lock(&mosq->callback_mutex);
		if(mosq->on_disconnect){
			mosq->in_callback = true;
			mosq->on_disconnect(mosq, mosq->userdata, rc);
			mosq->in_callback = false;
		}
		pthread_mutex_unlock(&mosq->callback_mutex);
		return MOSQ_ERR_CONN_LOST;
	}
	return MOSQ_ERR_SUCCESS;
}

static int mosquitto__loop_rc_handle(struct mosquitto *mosq, int rc)
{
	if(rc){
		net__socket_close(mosq);
		pthread_mutex_lock(&mosq->state_mutex);
		if(mosq->state == mosq_cs_disconnecting){
			rc = MOSQ_ERR_SUCCESS;
		}
		pthread_mutex_unlock(&mosq->state_mutex);
		pthread_mutex_lock(&mosq->callback_mutex);
		if(mosq->on_disconnect){
			mosq->in_callback = true;
			mosq->on_disconnect(mosq, mosq->userdata, rc);
			mosq->in_callback = false;
		}
		pthread_mutex_unlock(&mosq->callback_mutex);
		return rc;
	}
	return rc;
}

int mosquitto_loop_read(struct mosquitto *mosq, int max_packets)
{
	int rc;
	int i;
	if(max_packets < 1) return MOSQ_ERR_INVAL;

	pthread_mutex_lock(&mosq->out_message_mutex);
	max_packets = mosq->out_queue_len;
	pthread_mutex_unlock(&mosq->out_message_mutex);

	pthread_mutex_lock(&mosq->in_message_mutex);
	max_packets += mosq->in_queue_len;
	pthread_mutex_unlock(&mosq->in_message_mutex);

	if(max_packets < 1) max_packets = 1;
	/* Queue len here tells us how many messages are awaiting processing and
	 * have QoS > 0. We should try to deal with that many in this loop in order
	 * to keep up. */
	for(i=0; i<max_packets; i++){
#ifdef WITH_SOCKS
		if(mosq->socks5_host){
			rc = socks5__read(mosq);
		}else
#endif
		{
			rc = packet__read(mosq);
		}
		if(rc || errno == EAGAIN || errno == COMPAT_EWOULDBLOCK){
			return mosquitto__loop_rc_handle(mosq, rc);
		}
	}
	return rc;
}

int mosquitto_loop_write(struct mosquitto *mosq, int max_packets)
{
	int rc;
	int i;
	if(max_packets < 1) return MOSQ_ERR_INVAL;

	pthread_mutex_lock(&mosq->out_message_mutex);
	max_packets = mosq->out_queue_len;
	pthread_mutex_unlock(&mosq->out_message_mutex);

	pthread_mutex_lock(&mosq->in_message_mutex);
	max_packets += mosq->in_queue_len;
	pthread_mutex_unlock(&mosq->in_message_mutex);

	if(max_packets < 1) max_packets = 1;
	/* Queue len here tells us how many messages are awaiting processing and
	 * have QoS > 0. We should try to deal with that many in this loop in order
	 * to keep up. */
	for(i=0; i<max_packets; i++){
		rc = packet__write(mosq);
		if(rc || errno == EAGAIN || errno == COMPAT_EWOULDBLOCK){
			return mosquitto__loop_rc_handle(mosq, rc);
		}
	}
	return rc;
}

bool mosquitto_want_write(struct mosquitto *mosq)
{
	if(mosq->out_packet || mosq->current_out_packet){
		return true;
#ifdef WITH_TLS
	}else if(mosq->ssl && mosq->want_write){
		return true;
#endif
	}else{
		return false;
	}
}

int mosquitto_opts_set(struct mosquitto *mosq, enum mosq_opt_t option, void *value)
{
	int ival;

	if(!mosq || !value) return MOSQ_ERR_INVAL;

	switch(option){
		case MOSQ_OPT_PROTOCOL_VERSION:
			ival = *((int *)value);
			if(ival == MQTT_PROTOCOL_V31){
				mosq->protocol = mosq_p_mqtt31;
			}else if(ival == MQTT_PROTOCOL_V311){
				mosq->protocol = mosq_p_mqtt311;
			}else{
				return MOSQ_ERR_INVAL;
			}
			break;
		default:
			return MOSQ_ERR_INVAL;
	}
	return MOSQ_ERR_SUCCESS;
}


void mosquitto_connect_callback_set(struct mosquitto *mosq, void (*on_connect)(struct mosquitto *, void *, int))
{
	pthread_mutex_lock(&mosq->callback_mutex);
	mosq->on_connect = on_connect;
	pthread_mutex_unlock(&mosq->callback_mutex);
}

void mosquitto_disconnect_callback_set(struct mosquitto *mosq, void (*on_disconnect)(struct mosquitto *, void *, int))
{
	pthread_mutex_lock(&mosq->callback_mutex);
	mosq->on_disconnect = on_disconnect;
	pthread_mutex_unlock(&mosq->callback_mutex);
}

void mosquitto_publish_callback_set(struct mosquitto *mosq, void (*on_publish)(struct mosquitto *, void *, int))
{
	pthread_mutex_lock(&mosq->callback_mutex);
	mosq->on_publish = on_publish;
	pthread_mutex_unlock(&mosq->callback_mutex);
}

void mosquitto_message_callback_set(struct mosquitto *mosq, void (*on_message)(struct mosquitto *, void *, const struct mosquitto_message *))
{
	pthread_mutex_lock(&mosq->callback_mutex);
	mosq->on_message = on_message;
	pthread_mutex_unlock(&mosq->callback_mutex);
}

void mosquitto_subscribe_callback_set(struct mosquitto *mosq, void (*on_subscribe)(struct mosquitto *, void *, int, int, const int *))
{
	pthread_mutex_lock(&mosq->callback_mutex);
	mosq->on_subscribe = on_subscribe;
	pthread_mutex_unlock(&mosq->callback_mutex);
}

void mosquitto_unsubscribe_callback_set(struct mosquitto *mosq, void (*on_unsubscribe)(struct mosquitto *, void *, int))
{
	pthread_mutex_lock(&mosq->callback_mutex);
	mosq->on_unsubscribe = on_unsubscribe;
	pthread_mutex_unlock(&mosq->callback_mutex);
}

void mosquitto_log_callback_set(struct mosquitto *mosq, void (*on_log)(struct mosquitto *, void *, int, const char *))
{
	pthread_mutex_lock(&mosq->log_callback_mutex);
	mosq->on_log = on_log;
	pthread_mutex_unlock(&mosq->log_callback_mutex);
}

void mosquitto_user_data_set(struct mosquitto *mosq, void *userdata)
{
	if(mosq){
		mosq->userdata = userdata;
	}
}

const char *mosquitto_strerror(int mosq_errno)
{
	switch(mosq_errno){
		case MOSQ_ERR_CONN_PENDING:
			return "Connection pending.";
		case MOSQ_ERR_SUCCESS:
			return "No error.";
		case MOSQ_ERR_NOMEM:
			return "Out of memory.";
		case MOSQ_ERR_PROTOCOL:
			return "A network protocol error occurred when communicating with the broker.";
		case MOSQ_ERR_INVAL:
			return "Invalid function arguments provided.";
		case MOSQ_ERR_NO_CONN:
			return "The client is not currently connected.";
		case MOSQ_ERR_CONN_REFUSED:
			return "The connection was refused.";
		case MOSQ_ERR_NOT_FOUND:
			return "Message not found (internal error).";
		case MOSQ_ERR_CONN_LOST:
			return "The connection was lost.";
		case MOSQ_ERR_TLS:
			return "A TLS error occurred.";
		case MOSQ_ERR_PAYLOAD_SIZE:
			return "Payload too large.";
		case MOSQ_ERR_NOT_SUPPORTED:
			return "This feature is not supported.";
		case MOSQ_ERR_AUTH:
			return "Authorisation failed.";
		case MOSQ_ERR_ACL_DENIED:
			return "Access denied by ACL.";
		case MOSQ_ERR_UNKNOWN:
			return "Unknown error.";
		case MOSQ_ERR_ERRNO:
			return strerror(errno);
		case MOSQ_ERR_EAI:
			return "Lookup error.";
		case MOSQ_ERR_PROXY:
			return "Proxy error.";
		default:
			return "Unknown error.";
	}
}

const char *mosquitto_connack_string(int connack_code)
{
	switch(connack_code){
		case 0:
			return "Connection Accepted.";
		case 1:
			return "Connection Refused: unacceptable protocol version.";
		case 2:
			return "Connection Refused: identifier rejected.";
		case 3:
			return "Connection Refused: broker unavailable.";
		case 4:
			return "Connection Refused: bad user name or password.";
		case 5:
			return "Connection Refused: not authorised.";
		default:
			return "Connection Refused: unknown reason.";
	}
}

int mosquitto_sub_topic_tokenise(const char *subtopic, char ***topics, int *count)
{
	int len;
	int hier_count = 1;
	int start, stop;
	int hier;
	int tlen;
	int i, j;

	if(!subtopic || !topics || !count) return MOSQ_ERR_INVAL;

	len = strlen(subtopic);

	for(i=0; i<len; i++){
		if(subtopic[i] == '/'){
			if(i > len-1){
				/* Separator at end of line */
			}else{
				hier_count++;
			}
		}
	}

	(*topics) = mosquitto__calloc(hier_count, sizeof(char *));
	if(!(*topics)) return MOSQ_ERR_NOMEM;

	start = 0;
	stop = 0;
	hier = 0;

	for(i=0; i<len+1; i++){
		if(subtopic[i] == '/' || subtopic[i] == '\0'){
			stop = i;
			if(start != stop){
				tlen = stop-start + 1;
				(*topics)[hier] = mosquitto__calloc(tlen, sizeof(char));
				if(!(*topics)[hier]){
<<<<<<< HEAD
					for(i=0; i<hier_count; i++){
						if((*topics)[hier]){
							mosquitto__free((*topics)[hier]);
=======
					for(j=0; j<hier_count; j++){
						if((*topics)[j]){
							_mosquitto_free((*topics)[j]);
>>>>>>> ed97a3b2
						}
					}
					mosquitto__free((*topics));
					return MOSQ_ERR_NOMEM;
				}
				for(j=start; j<stop; j++){
					(*topics)[hier][j-start] = subtopic[j];
				}
			}
			start = i+1;
			hier++;
		}
	}

	*count = hier_count;

	return MOSQ_ERR_SUCCESS;
}

int mosquitto_sub_topic_tokens_free(char ***topics, int count)
{
	int i;

	if(!topics || !(*topics) || count<1) return MOSQ_ERR_INVAL;

	for(i=0; i<count; i++){
		mosquitto__free((*topics)[i]);
	}
	mosquitto__free(*topics);

	return MOSQ_ERR_SUCCESS;
}
<|MERGE_RESOLUTION|>--- conflicted
+++ resolved
@@ -1367,16 +1367,8 @@
 				tlen = stop-start + 1;
 				(*topics)[hier] = mosquitto__calloc(tlen, sizeof(char));
 				if(!(*topics)[hier]){
-<<<<<<< HEAD
-					for(i=0; i<hier_count; i++){
-						if((*topics)[hier]){
-							mosquitto__free((*topics)[hier]);
-=======
-					for(j=0; j<hier_count; j++){
-						if((*topics)[j]){
-							_mosquitto_free((*topics)[j]);
->>>>>>> ed97a3b2
-						}
+					for(j=0; j<hier; j++){
+						mosquitto__free((*topics)[j]);
 					}
 					mosquitto__free((*topics));
 					return MOSQ_ERR_NOMEM;
