/*
Copyright (c) 2010-2015 Roger Light <roger@atchoo.org>

All rights reserved. This program and the accompanying materials
are made available under the terms of the Eclipse Public License v1.0
and Eclipse Distribution License v1.0 which accompany this distribution.
 
The Eclipse Public License is available at
   http://www.eclipse.org/legal/epl-v10.html
and the Eclipse Distribution License is available at
  http://www.eclipse.org/org/documents/edl-v10.php.
 
Contributors:
   Roger Light - initial implementation and documentation.
*/
#ifndef _NET_MOSQ_H_
#define _NET_MOSQ_H_

#ifndef WIN32
#include <unistd.h>
#else
#include <winsock2.h>
typedef int ssize_t;
#endif

#include "mosquitto_internal.h"
#include "mosquitto.h"

#ifdef WITH_BROKER
struct mosquitto_db;
#endif

#ifdef WIN32
#  define COMPAT_CLOSE(a) closesocket(a)
#  define COMPAT_ECONNRESET WSAECONNRESET
#  define COMPAT_EWOULDBLOCK WSAEWOULDBLOCK
#else
#  define COMPAT_CLOSE(a) close(a)
#  define COMPAT_ECONNRESET ECONNRESET
#  define COMPAT_EWOULDBLOCK EWOULDBLOCK
#endif

/* For when not using winsock libraries. */
#ifndef INVALID_SOCKET
#define INVALID_SOCKET -1
#endif

/* Macros for accessing the MSB and LSB of a uint16_t */
#define MOSQ_MSB(A) (uint8_t)((A & 0xFF00) >> 8)
#define MOSQ_LSB(A) (uint8_t)(A & 0x00FF)

void net__init(void);
void net__cleanup(void);

int net__socket_connect(struct mosquitto *mosq, const char *host, uint16_t port, const char *bind_address, bool blocking);
#ifdef WITH_BROKER
int net__socket_close(struct mosquitto_db *db, struct mosquitto *mosq);
#else
int net__socket_close(struct mosquitto *mosq);
#endif
<<<<<<< HEAD
int net__try_connect(struct mosquitto *mosq, const char *host, uint16_t port, int *sock, const char *bind_address, bool blocking);
int net__socket_nonblock(int sock);
int net__socketpair(int *sp1, int *sp2);
=======
int _mosquitto_try_connect(struct mosquitto *mosq, const char *host, uint16_t port, mosq_sock_t *sock, const char *bind_address, bool blocking);
int _mosquitto_socket_nonblock(mosq_sock_t sock);
int _mosquitto_socketpair(mosq_sock_t *sp1, mosq_sock_t *sp2);
>>>>>>> d71db835

ssize_t net__read(struct mosquitto *mosq, void *buf, size_t count);
ssize_t net__write(struct mosquitto *mosq, void *buf, size_t count);

#ifdef WITH_TLS
int net__socket_apply_tls(struct mosquitto *mosq);
int net__socket_connect_tls(struct mosquitto *mosq);
#endif

#endif<|MERGE_RESOLUTION|>--- conflicted
+++ resolved
@@ -58,15 +58,9 @@
 #else
 int net__socket_close(struct mosquitto *mosq);
 #endif
-<<<<<<< HEAD
-int net__try_connect(struct mosquitto *mosq, const char *host, uint16_t port, int *sock, const char *bind_address, bool blocking);
-int net__socket_nonblock(int sock);
-int net__socketpair(int *sp1, int *sp2);
-=======
-int _mosquitto_try_connect(struct mosquitto *mosq, const char *host, uint16_t port, mosq_sock_t *sock, const char *bind_address, bool blocking);
-int _mosquitto_socket_nonblock(mosq_sock_t sock);
-int _mosquitto_socketpair(mosq_sock_t *sp1, mosq_sock_t *sp2);
->>>>>>> d71db835
+int net__try_connect(struct mosquitto *mosq, const char *host, uint16_t port, mosq_sock_t *sock, const char *bind_address, bool blocking);
+int net__socket_nonblock(mosq_sock_t sock);
+int net__socketpair(mosq_sock_t *sp1, mosq_sock_t *sp2);
 
 ssize_t net__read(struct mosquitto *mosq, void *buf, size_t count);
 ssize_t net__write(struct mosquitto *mosq, void *buf, size_t count);
