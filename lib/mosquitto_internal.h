/*
Copyright (c) 2010-2015 Roger Light <roger@atchoo.org>

All rights reserved. This program and the accompanying materials
are made available under the terms of the Eclipse Public License v1.0
and Eclipse Distribution License v1.0 which accompany this distribution.
 
The Eclipse Public License is available at
   http://www.eclipse.org/legal/epl-v10.html
and the Eclipse Distribution License is available at
  http://www.eclipse.org/org/documents/edl-v10.php.
 
Contributors:
   Roger Light - initial implementation and documentation.
*/

#ifndef MOSQUITTO_INTERNAL_H
#define MOSQUITTO_INTERNAL_H

#include "config.h"

#ifdef WIN32
#  include <winsock2.h>
#endif

#ifdef WITH_TLS
#  include <openssl/ssl.h>
#else
#  include <time.h>
#endif
#include <stdlib.h>

#if defined(WITH_THREADING) && !defined(WITH_BROKER)
#  include <pthread.h>
#else
#  include <dummypthread.h>
#endif

#ifdef WITH_SRV
#  include <ares.h>
#endif

#ifdef WIN32
#	if _MSC_VER < 1600
		typedef unsigned char uint8_t;
		typedef unsigned short uint16_t;
		typedef unsigned int uint32_t;
		typedef unsigned long long uint64_t;
#	else
#		include <stdint.h>
#	endif
#else
#	include <stdint.h>
#endif

#include "mosquitto.h"
#include "time_mosq.h"
#ifdef WITH_BROKER
#  include "uthash.h"
struct mosquitto_client_msg;
#endif

#ifdef WIN32
typedef SOCKET mosq_sock_t;
#else
typedef int mosq_sock_t;
#endif

enum mosquitto_msg_direction {
	mosq_md_in = 0,
	mosq_md_out = 1
};

enum mosquitto_msg_state {
	mosq_ms_invalid = 0,
	mosq_ms_publish_qos0 = 1,
	mosq_ms_publish_qos1 = 2,
	mosq_ms_wait_for_puback = 3,
	mosq_ms_publish_qos2 = 4,
	mosq_ms_wait_for_pubrec = 5,
	mosq_ms_resend_pubrel = 6,
	mosq_ms_wait_for_pubrel = 7,
	mosq_ms_resend_pubcomp = 8,
	mosq_ms_wait_for_pubcomp = 9,
	mosq_ms_send_pubrec = 10,
	mosq_ms_queued = 11
};

enum mosquitto_client_state {
	mosq_cs_new = 0,
	mosq_cs_connected = 1,
	mosq_cs_disconnecting = 2,
	mosq_cs_connect_async = 3,
	mosq_cs_connect_pending = 4,
	mosq_cs_connect_srv = 5,
	mosq_cs_disconnect_ws = 6,
	mosq_cs_disconnected = 7,
	mosq_cs_socks5_new = 8,
	mosq_cs_socks5_start = 9,
	mosq_cs_socks5_request = 10,
	mosq_cs_socks5_reply = 11,
	mosq_cs_socks5_auth_ok = 12,
	mosq_cs_socks5_userpass_reply = 13,
	mosq_cs_socks5_send_userpass = 14,
	mosq_cs_expiring = 15,
};

enum mosquitto__protocol {
	mosq_p_invalid = 0,
	mosq_p_mqtt31 = 1,
	mosq_p_mqtt311 = 2,
	mosq_p_mqtts = 3
};

<<<<<<< HEAD
enum mosquitto__transport {
=======
enum mosquitto__threaded_state {
	mosq_ts_none,		/* No threads in use */
	mosq_ts_self,		/* Threads started by libmosquitto */
	mosq_ts_external	/* Threads started by external code */
};

enum _mosquitto_transport {
>>>>>>> d813e11c
	mosq_t_invalid = 0,
	mosq_t_tcp = 1,
	mosq_t_ws = 2,
	mosq_t_sctp = 3
};

struct mosquitto__packet{
	uint8_t *payload;
	struct mosquitto__packet *next;
	uint32_t remaining_mult;
	uint32_t remaining_length;
	uint32_t packet_length;
	uint32_t to_process;
	uint32_t pos;
	uint16_t mid;
	uint8_t command;
	int8_t remaining_count;
};

struct mosquitto_message_all{
	struct mosquitto_message_all *next;
	time_t timestamp;
	//enum mosquitto_msg_direction direction;
	enum mosquitto_msg_state state;
	bool dup;
	struct mosquitto_message msg;
};

struct mosquitto {
	mosq_sock_t sock;
#ifndef WITH_BROKER
	mosq_sock_t sockpairR, sockpairW;
#endif
	enum mosquitto__protocol protocol;
	char *address;
	char *id;
	char *username;
	char *password;
	uint16_t keepalive;
	uint16_t last_mid;
	enum mosquitto_client_state state;
	time_t last_msg_in;
	time_t next_msg_out;
	time_t ping_t;
	struct mosquitto__packet in_packet;
	struct mosquitto__packet *current_out_packet;
	struct mosquitto__packet *out_packet;
	struct mosquitto_message *will;
#ifdef WITH_TLS
	SSL *ssl;
	SSL_CTX *ssl_ctx;
	char *tls_cafile;
	char *tls_capath;
	char *tls_certfile;
	char *tls_keyfile;
	int (*tls_pw_callback)(char *buf, int size, int rwflag, void *userdata);
	char *tls_version;
	char *tls_ciphers;
	char *tls_psk;
	char *tls_psk_identity;
	int tls_cert_reqs;
	bool tls_insecure;
#endif
	bool want_write;
	bool want_connect;
#if defined(WITH_THREADING) && !defined(WITH_BROKER)
	pthread_mutex_t callback_mutex;
	pthread_mutex_t log_callback_mutex;
	pthread_mutex_t msgtime_mutex;
	pthread_mutex_t out_packet_mutex;
	pthread_mutex_t current_out_packet_mutex;
	pthread_mutex_t state_mutex;
	pthread_mutex_t in_message_mutex;
	pthread_mutex_t out_message_mutex;
	pthread_mutex_t mid_mutex;
	pthread_t thread_id;
#endif
	bool clean_session;
#ifdef WITH_BROKER
	bool is_dropping;
	bool is_bridge;
	struct mosquitto__bridge *bridge;
	struct mosquitto_client_msg *inflight_msgs;
	struct mosquitto_client_msg *last_inflight_msg;
	struct mosquitto_client_msg *queued_msgs;
	struct mosquitto_client_msg *last_queued_msg;
	int msg_count;
	int msg_count12;
	struct mosquitto__acl_user *acl_list;
	struct mosquitto__listener *listener;
	time_t disconnect_t;
	struct mosquitto__packet *out_packet_last;
	struct mosquitto__subhier **subs;
	int sub_count;
	int pollfd_index;
#  ifdef WITH_WEBSOCKETS
#    if defined(LWS_LIBRARY_VERSION_NUMBER)
	struct lws *wsi;
#    else
	struct libwebsocket_context *ws_context;
	struct libwebsocket *wsi;
#    endif
#  endif
#else
#  ifdef WITH_SOCKS
	char *socks5_host;
	int socks5_port;
	char *socks5_username;
	char *socks5_password;
#  endif
	void *userdata;
	bool in_callback;
	struct mosquitto_message_all *in_messages;
	struct mosquitto_message_all *in_messages_last;
	struct mosquitto_message_all *out_messages;
	struct mosquitto_message_all *out_messages_last;
	void (*on_connect)(struct mosquitto *, void *userdata, int rc);
	void (*on_disconnect)(struct mosquitto *, void *userdata, int rc);
	void (*on_publish)(struct mosquitto *, void *userdata, int mid);
	void (*on_message)(struct mosquitto *, void *userdata, const struct mosquitto_message *message);
	void (*on_subscribe)(struct mosquitto *, void *userdata, int mid, int qos_count, const int *granted_qos);
	void (*on_unsubscribe)(struct mosquitto *, void *userdata, int mid);
	void (*on_log)(struct mosquitto *, void *userdata, int level, const char *str);
	//void (*on_error)();
	char *host;
	int port;
	int in_queue_len;
	int out_queue_len;
	char *bind_address;
	unsigned int reconnect_delay;
	unsigned int reconnect_delay_max;
	bool reconnect_exponential_backoff;
<<<<<<< HEAD
	bool threaded;
	struct mosquitto__packet *out_packet_last;
=======
	char threaded;
	struct _mosquitto_packet *out_packet_last;
>>>>>>> d813e11c
	int inflight_messages;
	int max_inflight_messages;
#  ifdef WITH_SRV
	ares_channel achan;
#  endif
#endif

#ifdef WITH_BROKER
	UT_hash_handle hh_id;
	UT_hash_handle hh_sock;
	struct mosquitto *for_free_next;
#endif
};

#define STREMPTY(str) (str[0] == '\0')

#endif<|MERGE_RESOLUTION|>--- conflicted
+++ resolved
@@ -112,17 +112,13 @@
 	mosq_p_mqtts = 3
 };
 
-<<<<<<< HEAD
-enum mosquitto__transport {
-=======
 enum mosquitto__threaded_state {
 	mosq_ts_none,		/* No threads in use */
 	mosq_ts_self,		/* Threads started by libmosquitto */
 	mosq_ts_external	/* Threads started by external code */
 };
 
-enum _mosquitto_transport {
->>>>>>> d813e11c
+enum mosquitto__transport {
 	mosq_t_invalid = 0,
 	mosq_t_tcp = 1,
 	mosq_t_ws = 2,
@@ -255,13 +251,8 @@
 	unsigned int reconnect_delay;
 	unsigned int reconnect_delay_max;
 	bool reconnect_exponential_backoff;
-<<<<<<< HEAD
-	bool threaded;
+	char threaded;
 	struct mosquitto__packet *out_packet_last;
-=======
-	char threaded;
-	struct _mosquitto_packet *out_packet_last;
->>>>>>> d813e11c
 	int inflight_messages;
 	int max_inflight_messages;
 #  ifdef WITH_SRV
