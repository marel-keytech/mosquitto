--- conflicted
+++ resolved
@@ -36,18 +36,11 @@
 			<arg><option>-c</option></arg>
 			<arg><option>-C</option> <replaceable>msg-count</replaceable></arg>
 			<arg><option>-d</option></arg>
-<<<<<<< HEAD
-			<arg><option>-E</option></arg>
-			<arg><option>-i</option> <replaceable>client_id</replaceable></arg>
-			<arg><option>-I</option> <replaceable>client id prefix</replaceable></arg>
-			<arg><option>-k</option> <replaceable>keepalive time</replaceable></arg>
-=======
 			<arg><option>-D</option> <replaceable>command</replaceable> <replaceable>identifier</replaceable> <replaceable>value</replaceable></arg>
 			<arg><option>-E</option></arg>
 			<arg><option>-i</option> <replaceable>client-id</replaceable></arg>
 			<arg><option>-I</option> <replaceable>client-id-prefix</replaceable></arg>
 			<arg><option>-k</option> <replaceable>keepalive-time</replaceable></arg>
->>>>>>> c3c8c99f
 			<arg><option>-N</option></arg>
 			<arg><option>-q</option> <replaceable>message-QoS</replaceable></arg>
 			<group choice='opt'>
@@ -227,8 +220,6 @@
 				</listitem>
 			</varlistentry>
 			<varlistentry>
-<<<<<<< HEAD
-=======
 				<term><option>-D</option></term>
 				<term><option>--property</option></term>
 				<listitem>
@@ -263,7 +254,6 @@
 				</listitem>
 			</varlistentry>
 			<varlistentry>
->>>>>>> c3c8c99f
 				<term><option>-E</option></term>
 				<listitem>
 					<para>If this option is given,
