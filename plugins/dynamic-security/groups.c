--- conflicted
+++ resolved
@@ -459,13 +459,8 @@
 
 	group = dynsec_groups__find(data, groupname);
 	if(group){
-<<<<<<< HEAD
 		if(group == data->anonymous_group){
 			plugin__command_reply(cmd, "Deleting the anonymous group is forbidden");
-=======
-		if(group == dynsec_anonymous_group){
-			dynsec__command_reply(j_responses, context, "deleteGroup", "Deleting the anonymous group is forbidden", correlation_data);
->>>>>>> a8448a9c
 			return MOSQ_ERR_INVAL;
 		}
 
@@ -941,39 +936,23 @@
 		return MOSQ_ERR_INVAL;
 	}
 
-<<<<<<< HEAD
-	if(json_get_string(cmd->j_command, "textname", &text_name, false) == MOSQ_ERR_SUCCESS){
-		str = mosquitto_strdup(text_name);
-		if(str == NULL){
-			plugin__command_reply(cmd, "Internal error");
-			return MOSQ_ERR_NOMEM;
-=======
-	if(json_get_string(command, "textname", &str, false) == MOSQ_ERR_SUCCESS){
+	if(json_get_string(cmd->j_command, "textname", &str, false) == MOSQ_ERR_SUCCESS){
 		have_text_name = true;
 		text_name = mosquitto_strdup(str);
 		if(text_name == NULL){
-			dynsec__command_reply(j_responses, context, "modifyGroup", "Internal error", correlation_data);
+			plugin__command_reply(cmd, "Internal error");
 			rc = MOSQ_ERR_NOMEM;
 			goto error;
->>>>>>> a8448a9c
-		}
-	}
-
-<<<<<<< HEAD
-	if(json_get_string(cmd->j_command, "textdescription", &text_description, false) == MOSQ_ERR_SUCCESS){
-		str = mosquitto_strdup(text_description);
-		if(str == NULL){
-			plugin__command_reply(cmd, "Internal error");
-			return MOSQ_ERR_NOMEM;
-=======
-	if(json_get_string(command, "textdescription", &str, false) == MOSQ_ERR_SUCCESS){
+		}
+	}
+
+	if(json_get_string(cmd->j_command, "textdescription", &str, false) == MOSQ_ERR_SUCCESS){
 		have_text_description = true;
 		text_description = mosquitto_strdup(str);
 		if(text_description == NULL){
-			dynsec__command_reply(j_responses, context, "modifyGroup", "Internal error", correlation_data);
+			plugin__command_reply(cmd, "Internal error");
 			rc = MOSQ_ERR_NOMEM;
 			goto error;
->>>>>>> a8448a9c
 		}
 	}
 
@@ -985,30 +964,17 @@
 		/* There was no list in the JSON, so no modification */
 		rolelist = NULL;
 	}else if(rc == MOSQ_ERR_NOT_FOUND){
-<<<<<<< HEAD
 		plugin__command_reply(cmd, "Role not found");
-		dynsec_rolelist__cleanup(&rolelist);
-		group__kick_all(data, group);
-		return MOSQ_ERR_INVAL;
-=======
-		dynsec__command_reply(j_responses, context, "modifyGroup", "Role not found", correlation_data);
 		rc = MOSQ_ERR_INVAL;
 		goto error;
->>>>>>> a8448a9c
 	}else{
 		if(rc == MOSQ_ERR_INVAL){
 			plugin__command_reply(cmd, "'roles' not an array or missing/invalid rolename");
 		}else{
 			plugin__command_reply(cmd, "Internal error");
 		}
-<<<<<<< HEAD
-		dynsec_rolelist__cleanup(&rolelist);
-		group__kick_all(data, group);
-		return MOSQ_ERR_INVAL;
-=======
 		rc = MOSQ_ERR_INVAL;
 		goto error;
->>>>>>> a8448a9c
 	}
 
 	j_clients = cJSON_GetObjectItem(cmd->j_command, "clients");
@@ -1018,14 +984,14 @@
 			if(cJSON_IsObject(j_client)){
 				jtmp = cJSON_GetObjectItem(j_client, "username");
 				if(jtmp && cJSON_IsString(jtmp)){
-					client = dynsec_clients__find(jtmp->valuestring);
+					client = dynsec_clients__find(data, jtmp->valuestring);
 					if(client == NULL){
-						dynsec__command_reply(j_responses, context, "modifyGroup", "'clients' contains an object with a 'username' that does not exist", correlation_data);
+						plugin__command_reply(cmd, "'clients' contains an object with a 'username' that does not exist");
 						rc = MOSQ_ERR_INVAL;
 						goto error;
 					}
 				}else{
-					dynsec__command_reply(j_responses, context, "modifyGroup", "'clients' contains an object with an invalid 'username'", correlation_data);
+					plugin__command_reply(cmd, "'clients' contains an object with an invalid 'username'");
 					rc = MOSQ_ERR_INVAL;
 					goto error;
 				}
@@ -1033,7 +999,7 @@
 		}
 
 		/* Kick all clients in the *current* group */
-		group__kick_all(group);
+		group__kick_all(data, group);
 		dynsec__remove_all_clients_from_group(group);
 
 		/* Now we can add the new clients to the group */
@@ -1048,9 +1014,6 @@
 		}
 	}
 
-<<<<<<< HEAD
-	dynsec__config_save(data);
-=======
 	/* Apply remaining changes to group, note that user changes are already applied */
 	if(have_text_name){
 		mosquitto_free(group->text_name);
@@ -1068,18 +1031,12 @@
 	}
 
 	/* And save */
-	dynsec__config_save();
->>>>>>> a8448a9c
+	dynsec__config_save(data);
 
 	plugin__command_reply(cmd, NULL);
 
-<<<<<<< HEAD
-	/* Enforce any changes */
+	/* Enforce any changes - kick any clients in the *new* group */
 	group__kick_all(data, group);
-=======
-	/* Enforce any changes - kick any clients in the *new* group */
-	group__kick_all(group);
->>>>>>> a8448a9c
 
 	admin_clientid = mosquitto_client_id(context);
 	admin_username = mosquitto_client_username(context);
